![Realm](doc/logo.png)

Realm is a mobile database that runs directly inside phones, tablets or wearables - check out [realm.io](https://realm.io). 

This repository holds the source code for the core database component used by all the Realm Mobile Database products:
[realm-java](https://github.com/realm/realm-java), [realm-cocoa](https://github.com/realm/realm-cocoa), [realm-js](https://github.com/realm/realm-js) and [realm-dotnet](https://github.com/realm/realm-dotnet). Realm Core is not in itself an "end-user" product with a publicly stable and supported API. It is the intention to build a publicly supported C++ API (see [this issue](https://github.com/realm/realm-core/issues/1954)), but that will be a separate product and likely build on top of [realm-object-store](https://github.com/realm/realm-object-store).

## Building Realm

How to build Realm Core is described [here](how-to-build.md).

## Contributing

<<<<<<< HEAD
See [CONTRIBUTING.md](CONTRIBUTING.md) for more details!
=======
* [Realm Java](https://github.com/realm/realm-java)
* [Realm Objective-C](https://github.com/realm/realm-cocoa)
* [Realm React Native](https://github.com/realm/realm-js)
* [Realm Swift](https://github.com/realm/realm-cocoa)
* [Realm .NET](https://github.com/realm/realm-dotnet)
>>>>>>> ef6736cc

This project adheres to the [Contributor Covenant Code of Conduct](https://realm.io/conduct).
By participating, you are expected to uphold this code. Please report unacceptable behavior to [info@realm.io](mailto:info@realm.io).

## License

Realm Core is published under the Apache 2.0 license.  

**This product is not being made available to any person located in Cuba, Iran,
North Korea, Sudan, Syria or the Crimea region, or to any other person that is
<<<<<<< HEAD
not eligible to receive the product under U.S. law.**

Please also see THIRD-PARTY-NOTICES for and licenses related to included third party libraries.

## Feedback

Feedback to the Realm SDK's should be given in the respective SDK's github mentioned in the top of this readme. Anything else about the Realm Core, please create an [issue here](https://github.com/realm/realm-core/issues/new).


![analytics](https://ga-beacon.appspot.com/UA-50247013-2/realm-core/README?pixel)
=======
not eligible to receive the product under U.S. law.**
>>>>>>> ef6736cc
<|MERGE_RESOLUTION|>--- conflicted
+++ resolved
@@ -3,7 +3,13 @@
 Realm is a mobile database that runs directly inside phones, tablets or wearables - check out [realm.io](https://realm.io). 
 
 This repository holds the source code for the core database component used by all the Realm Mobile Database products:
-[realm-java](https://github.com/realm/realm-java), [realm-cocoa](https://github.com/realm/realm-cocoa), [realm-js](https://github.com/realm/realm-js) and [realm-dotnet](https://github.com/realm/realm-dotnet). Realm Core is not in itself an "end-user" product with a publicly stable and supported API. It is the intention to build a publicly supported C++ API (see [this issue](https://github.com/realm/realm-core/issues/1954)), but that will be a separate product and likely build on top of [realm-object-store](https://github.com/realm/realm-object-store).
+* [Realm Java](https://github.com/realm/realm-java)
+* [Realm Objective-C](https://github.com/realm/realm-cocoa)
+* [Realm React Native](https://github.com/realm/realm-js)
+* [Realm Swift](https://github.com/realm/realm-cocoa)
+* [Realm .NET](https://github.com/realm/realm-dotnet)
+
+Realm Core is not in itself an "end-user" product with a publicly stable and supported API.
 
 ## Building Realm
 
@@ -11,15 +17,7 @@
 
 ## Contributing
 
-<<<<<<< HEAD
 See [CONTRIBUTING.md](CONTRIBUTING.md) for more details!
-=======
-* [Realm Java](https://github.com/realm/realm-java)
-* [Realm Objective-C](https://github.com/realm/realm-cocoa)
-* [Realm React Native](https://github.com/realm/realm-js)
-* [Realm Swift](https://github.com/realm/realm-cocoa)
-* [Realm .NET](https://github.com/realm/realm-dotnet)
->>>>>>> ef6736cc
 
 This project adheres to the [Contributor Covenant Code of Conduct](https://realm.io/conduct).
 By participating, you are expected to uphold this code. Please report unacceptable behavior to [info@realm.io](mailto:info@realm.io).
@@ -30,17 +28,10 @@
 
 **This product is not being made available to any person located in Cuba, Iran,
 North Korea, Sudan, Syria or the Crimea region, or to any other person that is
-<<<<<<< HEAD
 not eligible to receive the product under U.S. law.**
 
 Please also see THIRD-PARTY-NOTICES for and licenses related to included third party libraries.
 
 ## Feedback
 
-Feedback to the Realm SDK's should be given in the respective SDK's github mentioned in the top of this readme. Anything else about the Realm Core, please create an [issue here](https://github.com/realm/realm-core/issues/new).
-
-
-![analytics](https://ga-beacon.appspot.com/UA-50247013-2/realm-core/README?pixel)
-=======
-not eligible to receive the product under U.S. law.**
->>>>>>> ef6736cc
+Feedback to the Realm SDK's should be given in the respective SDK's github mentioned in the top of this readme. Anything else about the Realm Core, please create an [issue here](https://github.com/realm/realm-core/issues/new).