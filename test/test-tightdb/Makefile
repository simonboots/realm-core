# Note:
# $@  The name of the target file (the one before the colon)
# $<  The name of the first (or only) prerequisite file
#     (the first one after the colon)
# $^  The names of all the prerequisite files (space separated)
# $*  The stem (the bit which matches the % wildcard in the rule definition.
#

ROOT = ../..

<<<<<<< HEAD
CXXFLAGS           ?= $(CXXFLAGS_COMMON)
CXXFLAGS_COMMON_2   = -pthread $(CXXFLAGS) -I../UnitTest++/src -I$(ROOT)/src -I$(ROOT)/include
CXXFLAGS_OPTIMIZE  += $(CXXFLAGS_COMMON_2)
CXXFLAGS_DEBUG     += $(CXXFLAGS_COMMON_2)
LDFLAGS             = -pthread -lproc -L../UnitTest++ -lUnitTest++
=======
INC_FLAGS     = -I$(ROOT)/src -I$(ROOT)/include -I../UnitTest++/src
INC_FLAGS_ABS = -I$(abspath $(ROOT)/src) -I$(abspath $(ROOT)/include) -I../UnitTest++/src
LIB_FLAGS     = -lproc -L../UnitTest++ -lUnitTest++
>>>>>>> 67708b1b

SOURCES             = $(wildcard *.c *.cpp)
LIBTIGHTDB          = $(ROOT)/src/libtightdb.a
LIBTIGHTDB_DEBUG    = $(ROOT)/src/libtightdb_d.a
LIBTIGHTDB_COVERAGE = $(ROOT)/src/libtightdb_c.a
TARGET              = test-tightdb
DEBUG_TARGET        = test-tightdb-debug
COVERAGE_TARGET     = test-tightdb-cover
TARGETS = $(TARGET) $(DEBUG_TARGET) $(COVERAGE_TARGET)

ifeq ($(MSYSTEM), MINGW32)
	SOURCES += ../Support/win32/mem.cpp
else
	SOURCES += ../Support/posix/mem.cpp
endif

all: $(TARGET)
.PHONY: all

debug: $(DEBUG_TARGET)
.PHONY: debug

cover: $(COVERAGE_TARGET)
.PHONY: cover



CONFIG_MK = $(ROOT)/config.mk
include $(CONFIG_MK)

STATIC_OBJECTS = $(patsubst %.c,%.o,$(patsubst %.cpp,%.o,$(SOURCES)))
SHARED_OBJECTS   = $(STATIC_OBJECTS:.o=.dyn.o)
DEBUG_OBJECTS    = $(STATIC_OBJECTS:.o=.dbg.o)
COVERAGE_OBJECTS = $(STATIC_OBJECTS:.o=.cov.o)
OBJECTS = $(STATIC_OBJECTS) $(SHARED_OBJECTS) $(DEBUG_OBJECTS) $(COVERAGE_OBJECTS)

$(OBJECTS): Makefile $(CONFIG_MK)

clean:
	$(RM) *.d *.o *.gcno *.gcda $(TARGETS)
.PHONY: clean


# Linking

$(TARGET): $(STATIC_OBJECTS) $(LIBTIGHTDB)
	$(LD_STATIC) $(STATIC_OBJECTS) $(LIBTIGHTDB) $(LDFLAGS) $(LIB_FLAGS) -o $@

$(DEBUG_TARGET): $(DEBUG_OBJECTS) $(LIBTIGHTDB_DEBUG)
	$(LD_DEBUG) $(DEBUG_OBJECTS) $(LIBTIGHTDB_DEBUG) $(LDFLAGS) $(LIB_FLAGS) -o $@

$(COVERAGE_TARGET): $(COVERAGE_OBJECTS) $(LIBTIGHTDB_COVERAGE)
	$(LD_COVERAGE) $(COVERAGE_OBJECTS) $(LIBTIGHTDB_COVERAGE) $(LDFLAGS) $(LIB_FLAGS) -o $@


# Compiling + automatic dependencies

%.o: %.c
	$(CC_STATIC) $(CFLAGS) $(INC_FLAGS) -MMD -MP -c $< -o $@

%.o: %.cpp
	$(CXX_STATIC) $(CXXFLAGS) $(INC_FLAGS) -MMD -MP -c $< -o $@

%.dyn.o: %.c
	$(CC_SHARED) $(CFLAGS) $(INC_FLAGS) -MMD -MP -c $< -o $@

%.dyn.o: %.cpp
	$(CXX_SHARED) $(CXXFLAGS) $(INC_FLAGS) -MMD -MP -c $< -o $@

%.dbg.o: %.c
	$(CC_DEBUG) $(CFLAGS) $(INC_FLAGS) -MMD -MP -c $< -o $@

%.dbg.o: %.cpp
	$(CXX_DEBUG) $(CXXFLAGS) $(INC_FLAGS) -MMD -MP -c $< -o $@

%.cov.o: %.c
	$(CC_COVERAGE) $(CFLAGS) $(INC_FLAGS_ABS) -MMD -MP -c $(abspath $<) -o $(abspath $@)

%.cov.o: %.cpp
	$(CXX_COVERAGE) $(CXXFLAGS) $(INC_FLAGS_ABS) -MMD -MP -c $(abspath $<) -o $(abspath $@)

-include $(OBJECTS:.o=.d)<|MERGE_RESOLUTION|>--- conflicted
+++ resolved
@@ -8,17 +8,9 @@
 
 ROOT = ../..
 
-<<<<<<< HEAD
-CXXFLAGS           ?= $(CXXFLAGS_COMMON)
-CXXFLAGS_COMMON_2   = -pthread $(CXXFLAGS) -I../UnitTest++/src -I$(ROOT)/src -I$(ROOT)/include
-CXXFLAGS_OPTIMIZE  += $(CXXFLAGS_COMMON_2)
-CXXFLAGS_DEBUG     += $(CXXFLAGS_COMMON_2)
-LDFLAGS             = -pthread -lproc -L../UnitTest++ -lUnitTest++
-=======
 INC_FLAGS     = -I$(ROOT)/src -I$(ROOT)/include -I../UnitTest++/src
 INC_FLAGS_ABS = -I$(abspath $(ROOT)/src) -I$(abspath $(ROOT)/include) -I../UnitTest++/src
 LIB_FLAGS     = -lproc -L../UnitTest++ -lUnitTest++
->>>>>>> 67708b1b
 
 SOURCES             = $(wildcard *.c *.cpp)
 LIBTIGHTDB          = $(ROOT)/src/libtightdb.a
