--- conflicted
+++ resolved
@@ -6846,10 +6846,7 @@
 
     TableView tv;
     size_t match;
-<<<<<<< HEAD
-=======
     size_t count;
->>>>>>> a17a68a1
 
     // Here we test max/min/average with 0 rows used to compute the value, either becuase all inputs are null or
     // becuase 0 rows exist.
