#include "testsettings.hpp"
#ifdef TEST_TABLE

#include <algorithm>
#include <string>
#include <fstream>
#include <ostream>


#include <UnitTest++.h>
#include "testsettings.hpp"
#include "test_utilities.hpp"
#include <tightdb/table_macros.hpp>
#include <tightdb/lang_bind_helper.hpp>
#include <tightdb/alloc_slab.hpp>
#include <tightdb/group.hpp>

using namespace std;
using namespace tightdb;

namespace {
TIGHTDB_TABLE_2(TupleTableType,
                first,  Int,
                second, String)
}

#ifndef TIGHTDB_BYPASS_OPTIMIZE_CRASH_BUG
TEST(TestOptimizeCrash)
{
    // This will crash at the .add() method
    TupleTableType ttt;
    ttt.optimize();
    ttt.column().second.set_index();
    ttt.clear();
    ttt.add(1, "AA");
}
#endif

TEST(Table1)
{
    Table table;
    table.add_column(type_Int, "first");
    table.add_column(type_Int, "second");

    CHECK_EQUAL(type_Int, table.get_column_type(0));
    CHECK_EQUAL(type_Int, table.get_column_type(1));
    CHECK_EQUAL("first", table.get_column_name(0));
    CHECK_EQUAL("second", table.get_column_name(1));

    // Test adding a single empty row
    // and filling it with values
    size_t ndx = table.add_empty_row();
    table.set_int(0, ndx, 0);
    table.set_int(1, ndx, 10);

    CHECK_EQUAL(0, table.get_int(0, ndx));
    CHECK_EQUAL(10, table.get_int(1, ndx));

    // Test adding multiple rows
    ndx = table.add_empty_row(7);
    for (size_t i = ndx; i < 7; ++i) {
        table.set_int(0, i, 2*i);
        table.set_int(1, i, 20*i);
    }

    for (size_t i = ndx; i < 7; ++i) {
        const int64_t v1 = 2 * i;
        const int64_t v2 = 20 * i;
        CHECK_EQUAL(v1, table.get_int(0, i));
        CHECK_EQUAL(v2, table.get_int(1, i));
    }

#ifdef TIGHTDB_DEBUG
    table.Verify();
#endif
}

TEST(Table_floats)
{
    Table table;
    table.add_column(type_Float, "first");
    table.add_column(type_Double, "second");

    CHECK_EQUAL(type_Float, table.get_column_type(0));
    CHECK_EQUAL(type_Double, table.get_column_type(1));
    CHECK_EQUAL("first", table.get_column_name(0));
    CHECK_EQUAL("second", table.get_column_name(1));

    // Test adding a single empty row
    // and filling it with values
    size_t ndx = table.add_empty_row();
    table.set_float(0, ndx, float(1.12));
    table.set_double(1, ndx, double(102.13));

    CHECK_EQUAL(float(1.12), table.get_float(0, ndx));
    CHECK_EQUAL(double(102.13), table.get_double(1, ndx));

    // Test adding multiple rows
    ndx = table.add_empty_row(7);
    for (size_t i = ndx; i < 7; ++i) {
        table.set_float(0, i, float(1.12) + 100*i);
        table.set_double(1, i, double(102.13)*200*i);
    }

    for (size_t i = ndx; i < 7; ++i) {
        const float v1  = float(1.12) + 100*i;
        const double v2 = double(102.13)*200*i;
        CHECK_EQUAL(v1, table.get_float(0, i));
        CHECK_EQUAL(v2, table.get_double(1, i));
    }

#ifdef TIGHTDB_DEBUG
    table.Verify();
#endif
}

namespace {

enum Days { Mon, Tue, Wed, Thu, Fri, Sat, Sun };

TIGHTDB_TABLE_4(TestTable,
                first,  Int,
                second, Int,
                third,  Bool,
                fourth, Enum<Days>)

} // anonymous namespace

TEST(Table2)
{
    TestTable table;

    table.add(0, 10, true, Wed);
    const TestTable::Cursor r = table.back(); // last item

    CHECK_EQUAL(0, r.first);
    CHECK_EQUAL(10, r.second);
    CHECK_EQUAL(true, r.third);
    CHECK_EQUAL(Wed, r.fourth);

#ifdef TIGHTDB_DEBUG
    table.Verify();
#endif
}

TEST(Table3)
{
    TestTable table;

    for (size_t i = 0; i < 100; ++i) {
        table.add(0, 10, true, Wed);
    }

    // Test column searching
    CHECK_EQUAL(size_t(0),  table.column().first.find_first(0));
    CHECK_EQUAL(size_t(-1), table.column().first.find_first(1));
    CHECK_EQUAL(size_t(0),  table.column().second.find_first(10));
    CHECK_EQUAL(size_t(-1), table.column().second.find_first(100));
    CHECK_EQUAL(size_t(0),  table.column().third.find_first(true));
    CHECK_EQUAL(size_t(-1), table.column().third.find_first(false));
    CHECK_EQUAL(size_t(0) , table.column().fourth.find_first(Wed));
    CHECK_EQUAL(size_t(-1), table.column().fourth.find_first(Mon));

    // Test column incrementing
    table.column().first += 3;
    CHECK_EQUAL(3, table[0].first);
    CHECK_EQUAL(3, table[99].first);

#ifdef TIGHTDB_DEBUG
    table.Verify();
#endif
}

namespace {
TIGHTDB_TABLE_2(TestTableEnum,
                first,      Enum<Days>,
                second,     String)
} // anonymous namespace

TEST(Table4)
{
    TestTableEnum table;

    table.add(Mon, "Hello");
    table.add(Mon, "HelloHelloHelloHelloHelloHelloHelloHelloHelloHelloHelloHelloHelloHelloHello");
    const TestTableEnum::Cursor r = table.back(); // last item

    CHECK_EQUAL(Mon, r.first);
    CHECK_EQUAL("HelloHelloHelloHelloHelloHelloHelloHelloHelloHelloHelloHelloHelloHelloHello", r.second);

    // Test string column searching
    CHECK_EQUAL(size_t(1),  table.column().second.find_first("HelloHelloHelloHelloHelloHelloHelloHelloHelloHelloHelloHelloHelloHelloHello"));
    CHECK_EQUAL(size_t(-1), table.column().second.find_first("Foo"));

#ifdef TIGHTDB_DEBUG
    table.Verify();
#endif
}

namespace {
TIGHTDB_TABLE_2(TestTableFloats,
                first,      Float,
                second,     Double)
} // anonymous namespace

TEST(Table_float2)
{
    TestTableFloats table;

    table.add(1.1f, 2.2);
    table.add(1.1f, 2.2);
    const TestTableFloats::Cursor r = table.back(); // last item

    CHECK_EQUAL(1.1f, r.first);
    CHECK_EQUAL(2.2, r.second);

#ifdef TIGHTDB_DEBUG
    table.Verify();
#endif
}


TEST(Table_Delete)
{
    TestTable table;

    for (size_t i = 0; i < 10; ++i) {
        table.add(0, i, true, Wed);
    }

    table.remove(0);
    table.remove(4);
    table.remove(7);

    CHECK_EQUAL(1, table[0].second);
    CHECK_EQUAL(2, table[1].second);
    CHECK_EQUAL(3, table[2].second);
    CHECK_EQUAL(4, table[3].second);
    CHECK_EQUAL(6, table[4].second);
    CHECK_EQUAL(7, table[5].second);
    CHECK_EQUAL(8, table[6].second);

#ifdef TIGHTDB_DEBUG
    table.Verify();
#endif

    // Delete all items one at a time
    for (size_t i = 0; i < 7; ++i) {
        table.remove(0);
    }

    CHECK(table.is_empty());
    CHECK_EQUAL(0, table.size());

#ifdef TIGHTDB_DEBUG
    table.Verify();
#endif
}


TEST(Table_LowLevelCopy)
{
    Table table;
    table.add_column(type_Int, "i1");
    table.add_column(type_Int, "i2");
    table.add_column(type_Int, "xxxxxxxxxxxxxxxxxxxxxxx");

    table.insert_int(0, 0, 10);
    table.insert_int(1, 0, 120);
    table.insert_int(2, 0, 1230);
    table.insert_done();
    table.insert_int(0, 1, 12);
    table.insert_int(1, 1, 100);
    table.insert_int(2, 1, 1300);
    table.insert_done();

#ifdef TIGHTDB_DEBUG
    table.Verify();
#endif

    Table table2 = table;

#ifdef TIGHTDB_DEBUG
    table2.Verify();
#endif

    CHECK(table2 == table);

    TableRef table3 = table.copy();

#ifdef TIGHTDB_DEBUG
    table3->Verify();
#endif

    CHECK(*table3 == table);
}


TEST(Table_HighLevelCopy)
{
    TestTable table;
    table.add(10, 120, false, Mon);
    table.add(12, 100, true,  Tue);

#ifdef TIGHTDB_DEBUG
    table.Verify();
#endif

    TestTable table2 = table;

#ifdef TIGHTDB_DEBUG
    table2.Verify();
#endif

    CHECK(table2 == table);

    TestTable::Ref table3 = table.copy();

#ifdef TIGHTDB_DEBUG
    table3->Verify();
#endif

    CHECK(*table3 == table);
}


namespace {

void setup_multi_table(Table& table, size_t rows, size_t sub_rows)
{
    // Create table with all column types
    Spec& s = table.get_spec();
    s.add_column(type_Int,    "int");
    s.add_column(type_Bool,   "bool");
    s.add_column(type_Date,   "date");
    s.add_column(type_Float,  "float");
    s.add_column(type_Double, "double");
    s.add_column(type_String, "string");
    s.add_column(type_String, "string_long");
    s.add_column(type_String, "string_enum"); // becomes ColumnStringEnum
    s.add_column(type_Binary, "binary");
    s.add_column(type_Mixed,  "mixed");
    Spec sub = s.add_subtable_column("tables");
    sub.add_column(type_Int,    "sub_first");
    sub.add_column(type_String, "sub_second");
    table.update_from_spec();

    // Add some rows
    for (size_t i = 0; i < rows; ++i) {
        int64_t sign = (i%2 == 0) ? 1 : -1;
        table.insert_int(0, i, int64_t(i*sign));
        table.insert_bool(1, i, (i % 2 ? true : false));
        table.insert_date(2, i, 12345);
        table.insert_float(3, i, 123.456f*sign);
        table.insert_double(4, i, 9876.54321*sign);

        stringstream ss;
        ss << "string" << i;
        table.insert_string(5, i, ss.str().c_str());

        ss << " very long string.........";
        table.insert_string(6, i, ss.str().c_str());

        switch (i % 3) {
            case 0:
                table.insert_string(7, i, "enum1");
                break;
            case 1:
                table.insert_string(7, i, "enum2");
                break;
            case 2:
                table.insert_string(7, i, "enum3");
                break;
        }

        table.insert_binary(8, i, BinaryData("binary", 7));

        switch (i % 8) {
            case 0:
                table.insert_mixed(9, i, false);
                break;
            case 1:
                table.insert_mixed(9, i, int64_t(i*i*sign));
                break;
            case 2:
                table.insert_mixed(9, i, "string");
                break;
            case 3:
                table.insert_mixed(9, i, Date(123456789));
                break;
            case 4:
                table.insert_mixed(9, i, BinaryData("binary", 7));
                break;
            case 5:
            {
                // Add subtable to mixed column
                // We can first set schema and contents when the entire
                // row has been inserted
                table.insert_mixed(9, i, Mixed::subtable_tag());
                break;
            }
            case 6:
                table.insert_mixed(9, i, float(123.1*i*sign));
                break;
            case 7:
                table.insert_mixed(9, i, double(987.65*i*sign));
                break;
        }

        table.insert_subtable(10, i);
        table.insert_done();

        // Add subtable to mixed column
        if (i % 8 == 5) {
            TableRef subtable = table.get_subtable(9, i);
            subtable->add_column(type_Int,    "first");
            subtable->add_column(type_String, "second");
            for (size_t j=0; j<2; j++) {
                subtable->insert_int(0, j, i*i*j*sign);
                subtable->insert_string(1, j, "mixed sub");
                subtable->insert_done();
            }
        }

        // Add sub-tables to table column
<<<<<<< HEAD
        for (size_t j = 0; j != sub_rows; ++j) {
=======
        for (size_t j=0; j<sub_rows+i; j++) {
>>>>>>> c986f849
            TableRef subtable = table.get_subtable(10, i);
            int64_t val = -123+i*j*1234*sign;
            subtable->insert_int(0, j, val);
            subtable->insert_string(1, j, "sub");
            subtable->insert_done();
        }
    }
    // We also want a ColumnStringEnum
    table.optimize();
}

} // anonymous namespace


TEST(Table_Delete_All_Types)
{
    Table table;
    setup_multi_table(table, 15, 2);

    // Test Deletes
    table.remove(14);
    table.remove(0);
    table.remove(5);

    CHECK_EQUAL(12, table.size());

#ifdef TIGHTDB_DEBUG
    table.Verify();
#endif

    // Test Clear
    table.clear();
    CHECK_EQUAL(0, table.size());

#ifdef TIGHTDB_DEBUG
    table.Verify();
#endif
}

TEST(Table_Move_All_Types)
{
    Table table;
    setup_multi_table(table, 15, 2);
    table.set_index(6);

    while (table.size() > 1) {
        size_t size = table.size();
        size_t ndx = size_t(rand()) % (size-1);

        table.move_last_over(ndx);

#ifdef TIGHTDB_DEBUG
        table.Verify();
#endif
    }
}


// enable to generate testfiles for to_string and json below
#define GENERATE 0

TEST(Table_test_to_string)
{
    Table table;
    setup_multi_table(table, 15, 6);

    stringstream ss;
    table.to_string(ss);
    const string result = ss.str();
#if _MSC_VER
    const char* filename = "expect_string-win.txt";
#else
    const char* filename = "expect_string.txt";
#endif
#if GENERATE   // enable to generate testfile - check it manually
    ofstream testFile(filename, ios::out);
    testFile << result;
    cerr << "to_string() test:\n" << result << endl;
#else
    ifstream testFile(filename, ios::in);
    CHECK(!testFile.fail());
    string expected;
    expected.assign( istreambuf_iterator<char>(testFile),
                     istreambuf_iterator<char>() );
    bool test_ok = test_util::equal_without_cr(result, expected);
    CHECK_EQUAL(true, test_ok);
    if (!test_ok) {
        ofstream testFile("expect_string.error.txt", ios::out | ios::binary);
        testFile << result;
        cerr << "\n error result in 'expect_string.error.txt'\n";
    }
#endif
}

TEST(Table_test_json_all_data)
{
    Table table;
    setup_multi_table(table, 15, 2);

    stringstream ss;
    table.to_json(ss);
    const string json = ss.str();
#if _MSC_VER
    const char* filename = "expect_json-win.json";
#else
    const char* filename = "expect_json.json";
#endif
#if GENERATE
        // Generate the testdata to compare. After doing this,
        // verify that the output is correct with a json validator:
        // http://jsonformatter.curiousconcept.com/
    cerr << "JSON:" << json << "\n";
    ofstream testFile(filename, ios::out | ios::binary);
    testFile << json;
#else
    string expected;
    ifstream testFile(filename, ios::in | ios::binary);
    CHECK(!testFile.fail());
    getline(testFile,expected);
    CHECK_EQUAL(true, json == expected);
    if (json != expected) {
        ofstream testFile("expect_json.error.json", ios::out | ios::binary);
        testFile << json;
        cerr << "\n error result in 'expect_json.error.json'\n";
    }
#endif
}

TEST(Table_test_row_to_string)
{
    // Create table with all column types
    Table table;
    setup_multi_table(table, 2, 2);

    stringstream ss;
    table.row_to_string(1, ss);
    const string row_str = ss.str();
#if 0
    ofstream testFile("row_to_string.txt", ios::out);
    testFile << row_str;
#endif

    string expected = "    int   bool                 date           float          double   string              string_long  string_enum     binary  mixed  tables\n"
                      "1:   -1   true  1970-01-01 03:25:45  -1.234560e+002  -9.876543e+003  string1  string1 very long st...  enum2          7 bytes     -1     [3]\n";
    bool test_ok = test_util::equal_without_cr(row_str, expected);
    CHECK_EQUAL(true, test_ok);
    if (!test_ok) {
        cerr << "row_to_string() failed\n" 
             << "Expected: " << expected << "\n"
             << "Got     : " << row_str << endl;
    }
}


TEST(Table_Find_Int)
{
    TestTable table;

    for (int i = 1000; i >= 0; --i) {
        table.add(0, i, true, Wed);
    }

    CHECK_EQUAL(size_t(0),    table.column().second.find_first(1000));
    CHECK_EQUAL(size_t(1000), table.column().second.find_first(0));
    CHECK_EQUAL(size_t(-1),   table.column().second.find_first(1001));

#ifdef TIGHTDB_DEBUG
    table.Verify();
#endif
}


/*
TEST(Table6)
{
    TestTableEnum table;

    TDB_QUERY(TestQuery, TestTableEnum) {
    //  first.between(Mon, Thu);
        second == "Hello" || (second == "Hey" && first == Mon);
    }};

    TDB_QUERY_OPT(TestQuery2, TestTableEnum) (Days a, Days b, const char* str) {
        (void)b;
        (void)a;
        //first.between(a, b);
        second == str || second.MatchRegEx(".*");
    }};

    //TestTableEnum result = table.find_all(TestQuery2(Mon, Tue, "Hello")).sort().Limit(10);
    //size_t result2 = table.Range(10, 200).find_first(TestQuery());
    //CHECK_EQUAL((size_t)-1, result2);

#ifdef TIGHTDB_DEBUG
    table.Verify();
#endif
}
*/


TEST(Table_FindAll_Int)
{
    TestTable table;

    table.add(0, 10, true, Wed);
    table.add(0, 20, true, Wed);
    table.add(0, 10, true, Wed);
    table.add(0, 20, true, Wed);
    table.add(0, 10, true, Wed);
    table.add(0, 20, true, Wed);
    table.add(0, 10, true, Wed);
    table.add(0, 20, true, Wed);
    table.add(0, 10, true, Wed);
    table.add(0, 20, true, Wed);

    // Search for a value that does not exits
    const TestTable::View v0 = table.column().second.find_all(5);
    CHECK_EQUAL(0, v0.size());

    // Search for a value with several matches
    const TestTable::View v = table.column().second.find_all(20);

    CHECK_EQUAL(5, v.size());
    CHECK_EQUAL(1, v.get_source_ndx(0));
    CHECK_EQUAL(3, v.get_source_ndx(1));
    CHECK_EQUAL(5, v.get_source_ndx(2));
    CHECK_EQUAL(7, v.get_source_ndx(3));
    CHECK_EQUAL(9, v.get_source_ndx(4));

#ifdef TIGHTDB_DEBUG
    table.Verify();
#endif
}

TEST(Table_Sorted_Int)
{
    TestTable table;

    table.add(0, 10, true, Wed); // 0: 4
    table.add(0, 20, true, Wed); // 1: 7
    table.add(0,  0, true, Wed); // 2: 0
    table.add(0, 40, true, Wed); // 3: 8
    table.add(0, 15, true, Wed); // 4: 6
    table.add(0, 11, true, Wed); // 5: 5
    table.add(0,  6, true, Wed); // 6: 3
    table.add(0,  4, true, Wed); // 7: 2
    table.add(0, 99, true, Wed); // 8: 9
    table.add(0,  2, true, Wed); // 9: 1

    // Search for a value that does not exits
    TestTable::View v = table.column().second.get_sorted_view();
    CHECK_EQUAL(table.size(), v.size());

    CHECK_EQUAL(2, v.get_source_ndx(0));
    CHECK_EQUAL(9, v.get_source_ndx(1));
    CHECK_EQUAL(7, v.get_source_ndx(2));
    CHECK_EQUAL(6, v.get_source_ndx(3));
    CHECK_EQUAL(0, v.get_source_ndx(4));
    CHECK_EQUAL(5, v.get_source_ndx(5));
    CHECK_EQUAL(4, v.get_source_ndx(6));
    CHECK_EQUAL(1, v.get_source_ndx(7));
    CHECK_EQUAL(3, v.get_source_ndx(8));
    CHECK_EQUAL(8, v.get_source_ndx(9));

#ifdef TIGHTDB_DEBUG
    table.Verify();
#endif
}

TEST(Table_Index_String)
{
    TestTableEnum table;

    table.add(Mon, "jeff");
    table.add(Tue, "jim");
    table.add(Wed, "jennifer");
    table.add(Thu, "john");
    table.add(Fri, "jimmy");
    table.add(Sat, "jimbo");
    table.add(Sun, "johnny");
    table.add(Mon, "jennifer"); //duplicate

    table.column().second.set_index();
    CHECK(table.column().second.has_index());

    const size_t r1 = table.column().second.find_first("jimmi");
    CHECK_EQUAL(not_found, r1);

    const size_t r2 = table.column().second.find_first("jeff");
    const size_t r3 = table.column().second.find_first("jim");
    const size_t r4 = table.column().second.find_first("jimbo");
    const size_t r5 = table.column().second.find_first("johnny");
    CHECK_EQUAL(0, r2);
    CHECK_EQUAL(1, r3);
    CHECK_EQUAL(5, r4);
    CHECK_EQUAL(6, r5);

    const size_t c1 = table.column().second.count("jennifer");
    CHECK_EQUAL(2, c1);
}

TEST(Table_Index_String_Twice)
{
    TestTableEnum table;

    table.add(Mon, "jeff");
    table.add(Tue, "jim");
    table.add(Wed, "jennifer");
    table.add(Thu, "john");
    table.add(Fri, "jimmy");
    table.add(Sat, "jimbo");
    table.add(Sun, "johnny");
    table.add(Mon, "jennifer"); // duplicate

    table.column().second.set_index();
    CHECK_EQUAL(true, table.column().second.has_index());
    table.column().second.set_index();
    CHECK_EQUAL(true, table.column().second.has_index());
}

namespace {
TIGHTDB_TABLE_2(LookupTable,
                first,  String,
                second, Int)
} // anonymous namespace

TEST(Table_Lookup)
{
    LookupTable table;

    table.add("jeff",     0);
    table.add("jim",      1);
    table.add("jennifer", 2);
    table.add("john",     3);
    table.add("jimmy",    4);
    table.add("jimbo",    5);
    table.add("johnny",   6);
    table.add("jennifer", 7); //duplicate

    // Do lookups with manual search
    const size_t a0 = table.lookup("jeff");
    const size_t a1 = table.lookup("jim");
    const size_t a2 = table.lookup("jennifer");
    const size_t a3 = table.lookup("john");
    const size_t a4 = table.lookup("jimmy");
    const size_t a5 = table.lookup("jimbo");
    const size_t a6 = table.lookup("johnny");
    const size_t a7 = table.lookup("jerry");
    CHECK_EQUAL(0, a0);
    CHECK_EQUAL(1, a1);
    CHECK_EQUAL(2, a2);
    CHECK_EQUAL(3, a3);
    CHECK_EQUAL(4, a4);
    CHECK_EQUAL(5, a5);
    CHECK_EQUAL(6, a6);
    CHECK_EQUAL(not_found, a7);

    table.column().first.set_index();
    CHECK(table.column().first.has_index());

    // Do lookups using (cached) index
    const size_t b0 = table.lookup("jeff");
    const size_t b1 = table.lookup("jim");
    const size_t b2 = table.lookup("jennifer");
    const size_t b3 = table.lookup("john");
    const size_t b4 = table.lookup("jimmy");
    const size_t b5 = table.lookup("jimbo");
    const size_t b6 = table.lookup("johnny");
    const size_t b7 = table.lookup("jerry");
    CHECK_EQUAL(0, b0);
    CHECK_EQUAL(1, b1);
    CHECK_EQUAL(2, b2);
    CHECK_EQUAL(3, b3);
    CHECK_EQUAL(4, b4);
    CHECK_EQUAL(5, b5);
    CHECK_EQUAL(6, b6);
    CHECK_EQUAL(not_found, b7);
}

namespace {
TIGHTDB_TABLE_1(TestSubtableLookup2,
                str, String)
TIGHTDB_TABLE_1(TestSubtableLookup1,
                subtab, Subtable<TestSubtableLookup2>)
} // anonymous namespace


/*
TEST(Table_SubtableLookup)
{
    TestSubtableLookup1 t;
    t.add();
    t.add();
    {
        TestSubtableLookup2::Ref r0 = t[0].subtab;
        r0->add("foo");
        r0->add("bar");
        size_t i1 = r0->lookup("bar");
        CHECK_EQUAL(1, i1);
        size_t i2 = r0->lookup("foobar");
        CHECK_EQUAL(not_found, i2);
    }

    {
        TestSubtableLookup2::Ref r1 = t[1].subtab;
        size_t i3 = r1->lookup("bar");
        CHECK_EQUAL(not_found, i3);
    }
}
*/


TEST(Table_Distinct)
{
    TestTableEnum table;

    table.add(Mon, "A");
    table.add(Tue, "B");
    table.add(Wed, "C");
    table.add(Thu, "B");
    table.add(Fri, "C");
    table.add(Sat, "D");
    table.add(Sun, "D");
    table.add(Mon, "D");

    table.column().second.set_index();
    CHECK(table.column().second.has_index());

    TestTableEnum::View view = table.column().second.distinct();

    CHECK_EQUAL(4, view.size());
    CHECK_EQUAL(0, view.get_source_ndx(0));
    CHECK_EQUAL(1, view.get_source_ndx(1));
    CHECK_EQUAL(2, view.get_source_ndx(2));
    CHECK_EQUAL(5, view.get_source_ndx(3));
}

/*
TEST(Table_Index_Int)
{
    TestTable table;

    table.add(0,  1, true, Wed);
    table.add(0, 15, true, Wed);
    table.add(0, 10, true, Wed);
    table.add(0, 20, true, Wed);
    table.add(0, 11, true, Wed);
    table.add(0, 45, true, Wed);
    table.add(0, 10, true, Wed);
    table.add(0,  0, true, Wed);
    table.add(0, 30, true, Wed);
    table.add(0,  9, true, Wed);

    // Create index for column two
//    table.cols().second.set_index();

    // Search for a value that does not exits
    const size_t r1 = table.column().second.find_first(2);
    CHECK_EQUAL(-1, r1);

    // Find existing values
    CHECK_EQUAL(0, table.column().second.find_first(1));
    CHECK_EQUAL(1, table.column().second.find_first(15));
    CHECK_EQUAL(2, table.column().second.find_first(10));
    CHECK_EQUAL(3, table.column().second.find_first(20));
    CHECK_EQUAL(4, table.column().second.find_first(11));
    CHECK_EQUAL(5, table.column().second.find_first(45));
    //CHECK_EQUAL(6, table.column().second.find_first(10)); // only finds first match
    CHECK_EQUAL(7, table.column().second.find_first(0));
    CHECK_EQUAL(8, table.column().second.find_first(30));
    CHECK_EQUAL(9, table.column().second.find_first(9));

    // Change some values
    table[2].second = 13;
    table[9].second = 100;

    CHECK_EQUAL(0, table.column().second.find_first(1));
    CHECK_EQUAL(1, table.column().second.find_first(15));
    CHECK_EQUAL(2, table.column().second.find_first(13));
    CHECK_EQUAL(3, table.column().second.find_first(20));
    CHECK_EQUAL(4, table.column().second.find_first(11));
    CHECK_EQUAL(5, table.column().second.find_first(45));
    CHECK_EQUAL(6, table.column().second.find_first(10));
    CHECK_EQUAL(7, table.column().second.find_first(0));
    CHECK_EQUAL(8, table.column().second.find_first(30));
    CHECK_EQUAL(9, table.column().second.find_first(100));

    // Insert values
    table.add(0, 29, true, Wed);
    //TODO: More than add

    CHECK_EQUAL(0, table.column().second.find_first(1));
    CHECK_EQUAL(1, table.column().second.find_first(15));
    CHECK_EQUAL(2, table.column().second.find_first(13));
    CHECK_EQUAL(3, table.column().second.find_first(20));
    CHECK_EQUAL(4, table.column().second.find_first(11));
    CHECK_EQUAL(5, table.column().second.find_first(45));
    CHECK_EQUAL(6, table.column().second.find_first(10));
    CHECK_EQUAL(7, table.column().second.find_first(0));
    CHECK_EQUAL(8, table.column().second.find_first(30));
    CHECK_EQUAL(9, table.column().second.find_first(100));
    CHECK_EQUAL(10, table.column().second.find_first(29));

    // Delete some values
    table.remove(0);
    table.remove(5);
    table.remove(8);

    CHECK_EQUAL(0, table.column().second.find_first(15));
    CHECK_EQUAL(1, table.column().second.find_first(13));
    CHECK_EQUAL(2, table.column().second.find_first(20));
    CHECK_EQUAL(3, table.column().second.find_first(11));
    CHECK_EQUAL(4, table.column().second.find_first(45));
    CHECK_EQUAL(5, table.column().second.find_first(0));
    CHECK_EQUAL(6, table.column().second.find_first(30));
    CHECK_EQUAL(7, table.column().second.find_first(100));

#ifdef TIGHTDB_DEBUG
    table.Verify();
#endif
}
*/

namespace {
TIGHTDB_TABLE_4(TestTableAE,
                first,  Int,
                second, String,
                third,  Bool,
                fourth, Enum<Days>)
} // anonymous namespace

TEST(TableAutoEnumeration)
{
    TestTableAE table;

    for (size_t i = 0; i < 5; ++i) {
        table.add(1, "abd",     true, Mon);
        table.add(2, "eftg",    true, Tue);
        table.add(5, "hijkl",   true, Wed);
        table.add(8, "mnopqr",  true, Thu);
        table.add(9, "stuvxyz", true, Fri);
    }

    table.optimize();

    for (size_t i = 0; i < 5; ++i) {
        const size_t n = i * 5;
        CHECK_EQUAL(1, table[0+n].first);
        CHECK_EQUAL(2, table[1+n].first);
        CHECK_EQUAL(5, table[2+n].first);
        CHECK_EQUAL(8, table[3+n].first);
        CHECK_EQUAL(9, table[4+n].first);

        CHECK_EQUAL("abd",     table[0+n].second);
        CHECK_EQUAL("eftg",    table[1+n].second);
        CHECK_EQUAL("hijkl",   table[2+n].second);
        CHECK_EQUAL("mnopqr",  table[3+n].second);
        CHECK_EQUAL("stuvxyz", table[4+n].second);

        CHECK_EQUAL(true, table[0+n].third);
        CHECK_EQUAL(true, table[1+n].third);
        CHECK_EQUAL(true, table[2+n].third);
        CHECK_EQUAL(true, table[3+n].third);
        CHECK_EQUAL(true, table[4+n].third);

        CHECK_EQUAL(Mon, table[0+n].fourth);
        CHECK_EQUAL(Tue, table[1+n].fourth);
        CHECK_EQUAL(Wed, table[2+n].fourth);
        CHECK_EQUAL(Thu, table[3+n].fourth);
        CHECK_EQUAL(Fri, table[4+n].fourth);
    }

    // Verify counts
    const size_t count1 = table.column().second.count("abd");
    const size_t count2 = table.column().second.count("eftg");
    const size_t count3 = table.column().second.count("hijkl");
    const size_t count4 = table.column().second.count("mnopqr");
    const size_t count5 = table.column().second.count("stuvxyz");
    CHECK_EQUAL(5, count1);
    CHECK_EQUAL(5, count2);
    CHECK_EQUAL(5, count3);
    CHECK_EQUAL(5, count4);
    CHECK_EQUAL(5, count5);
}


TEST(TableAutoEnumerationFindFindAll)
{
    TestTableAE table;

    for (size_t i = 0; i < 5; ++i) {
        table.add(1, "abd",     true, Mon);
        table.add(2, "eftg",    true, Tue);
        table.add(5, "hijkl",   true, Wed);
        table.add(8, "mnopqr",  true, Thu);
        table.add(9, "stuvxyz", true, Fri);
    }

    table.optimize();

    size_t t = table.column().second.find_first("eftg");
    CHECK_EQUAL(1, t);

    TestTableAE::View tv = table.column().second.find_all("eftg");
    CHECK_EQUAL(5, tv.size());
    CHECK_EQUAL("eftg", tv[0].second);
    CHECK_EQUAL("eftg", tv[1].second);
    CHECK_EQUAL("eftg", tv[2].second);
    CHECK_EQUAL("eftg", tv[3].second);
    CHECK_EQUAL("eftg", tv[4].second);
}

namespace {
TIGHTDB_TABLE_1(TestSubtabEnum2,
                str, String)
TIGHTDB_TABLE_1(TestSubtabEnum1,
                subtab, Subtable<TestSubtabEnum2>)
} // anonymous namespace

TEST(Table_OptimizeSubtable)
{
    TestSubtabEnum1 t;
    t.add();
    t.add();

    {
        // Non-enumerable
        TestSubtabEnum2::Ref r = t[0].subtab;
        string s;
        for (int i=0; i<100; ++i) {
            r->add(s.c_str());
            s += 'x';
        }
    }

    {
        // Enumerable
        TestSubtabEnum2::Ref r = t[1].subtab;
        for (int i=0; i<100; ++i) {
            r->add("foo");
        }
        r->optimize();
    }

    // Verify
    {
        // Non-enumerable
        TestSubtabEnum2::Ref r = t[0].subtab;
        string s;
        for (size_t i = 0; i < r->size(); ++i) {
            CHECK_EQUAL(s.c_str(), r[i].str);
            s += 'x';
        }
    }
    {
        // Non-enumerable
        TestSubtabEnum2::Ref r = t[1].subtab;
        for (size_t i = 0; i < r->size(); ++i) {
            CHECK_EQUAL("foo", r[i].str);
        }
    }
}

TEST(Table_OptimizeCompare)
{
    TestSubtabEnum2 t1, t2;
    for (int i=0; i<100; ++i) {
        t1.add("foo");
    }
    for (int i=0; i<100; ++i) {
        t2.add("foo");
    }
    t1.optimize();
    CHECK(t1 == t2);
    t1[50].str = "bar";
    CHECK(t1 != t2);
    t1[50].str = "foo";
    CHECK(t1 == t2);
    t2[50].str = "bar";
    CHECK(t1 != t2);
    t2[50].str = "foo";
    CHECK(t1 == t2);
}


TEST(Table_SlabAlloc)
{
    SlabAlloc alloc;
    alloc.attach_empty();
    TestTable table(alloc);

    table.add(0, 10, true, Wed);
    const TestTable::Cursor r = table.back(); // last item

    CHECK_EQUAL(   0, r.first);
    CHECK_EQUAL(  10, r.second);
    CHECK_EQUAL(true, r.third);
    CHECK_EQUAL( Wed, r.fourth);

    // Add some more rows
    table.add(1, 10, true, Wed);
    table.add(2, 20, true, Wed);
    table.add(3, 10, true, Wed);
    table.add(4, 20, true, Wed);
    table.add(5, 10, true, Wed);

    // Delete some rows
    table.remove(2);
    table.remove(4);

#ifdef TIGHTDB_DEBUG
    table.Verify();
#endif
}


TEST(Table_Spec)
{
    Group group;
    TableRef table = group.get_table("test");

    // Create specification with sub-table
    Spec& s = table->get_spec();
    s.add_column(type_Int,    "first");
    s.add_column(type_String, "second");
    Spec sub = s.add_subtable_column("third");
        sub.add_column(type_Int,    "sub_first");
        sub.add_column(type_String, "sub_second");
    table->update_from_spec();

    CHECK_EQUAL(3, table->get_column_count());

    // Add a row
    table->insert_int(0, 0, 4);
    table->insert_string(1, 0, "Hello");
    table->insert_subtable(2, 0);
    table->insert_done();

    CHECK_EQUAL(0, table->get_subtable_size(2, 0));

    // Get the sub-table
    {
        TableRef subtable = table->get_subtable(2, 0);
        CHECK(subtable->is_empty());

        subtable->insert_int(0, 0, 42);
        subtable->insert_string(1, 0, "test");
        subtable->insert_done();

        CHECK_EQUAL(42,     subtable->get_int(0, 0));
        CHECK_EQUAL("test", subtable->get_string(1, 0));
    }

    CHECK_EQUAL(1, table->get_subtable_size(2, 0));

    // Get the sub-table again and see if the values
    // still match.
    {
        TableRef subtable = table->get_subtable(2, 0);

        CHECK_EQUAL(1,      subtable->size());
        CHECK_EQUAL(42,     subtable->get_int(0, 0));
        CHECK_EQUAL("test", subtable->get_string(1, 0));
    }

    // Write the group to disk
    File::try_remove("subtables.tightdb");
    group.write("subtables.tightdb");

    // Read back tables
    {
        Group fromDisk("subtables.tightdb", Group::mode_ReadOnly);
        TableRef fromDiskTable = fromDisk.get_table("test");

        TableRef subtable2 = fromDiskTable->get_subtable(2, 0);

        CHECK_EQUAL(1,      subtable2->size());
        CHECK_EQUAL(42,     subtable2->get_int(0, 0));
        CHECK_EQUAL("test", subtable2->get_string(1, 0));
    }
}

TEST(Table_Spec_RenameColumns)
{
    Group group;
    TableRef table = group.get_table("test");

    // Create specification with sub-table
    table->add_column(type_Int,    "first");
    table->add_column(type_String, "second");
    table->add_column(type_Table,  "third");

    // Create path to sub-table column
    vector<size_t> column_path;
    column_path.push_back(2); // third

    table->add_subcolumn(column_path, type_Int,    "sub_first");
    table->add_subcolumn(column_path, type_String, "sub_second");

    // Add a row
    table->insert_int(0, 0, 4);
    table->insert_string(1, 0, "Hello");
    table->insert_subtable(2, 0);
    table->insert_done();

    // Get the sub-table
    {
        TableRef subtable = table->get_subtable(2, 0);
        CHECK(subtable->is_empty());

        subtable->insert_int(0, 0, 42);
        subtable->insert_string(1, 0, "test");
        subtable->insert_done();

        CHECK_EQUAL(42,     subtable->get_int(0, 0));
        CHECK_EQUAL("test", subtable->get_string(1, 0));
    }

    // Rename first column
    table->rename_column(0, "1st");
    CHECK_EQUAL(0, table->get_column_index("1st"));

    // Rename sub-column
    column_path.push_back(0); // third
    table->rename_subcolumn(column_path, "sub_1st");

    // Get the sub-table
    {
        TableRef subtable = table->get_subtable(2, 0);
        CHECK_EQUAL(0, subtable->get_column_index("sub_1st"));
    }
}

TEST(Table_Spec_DeleteColumns)
{
    Group group;
    TableRef table = group.get_table("test");

    // Create specification with sub-table
    table->add_column(type_Int,    "first");
    table->add_column(type_String, "second");
    table->add_column(type_Table,  "third");

    // Create path to sub-table column
    vector<size_t> column_path;
    column_path.push_back(2); // third

    table->add_subcolumn(column_path, type_Int,    "sub_first");
    table->add_subcolumn(column_path, type_String, "sub_second");

    // Put in an index as well
    table->set_index(1);

    CHECK_EQUAL(3, table->get_column_count());

    // Add a row
    table->insert_int(0, 0, 4);
    table->insert_string(1, 0, "Hello");
    table->insert_subtable(2, 0);
    table->insert_done();

    CHECK_EQUAL(0, table->get_subtable_size(2, 0));

    // Get the sub-table
    {
        TableRef subtable = table->get_subtable(2, 0);
        CHECK(subtable->is_empty());

        subtable->insert_int(0, 0, 42);
        subtable->insert_string(1, 0, "test");
        subtable->insert_done();

        CHECK_EQUAL(42,     subtable->get_int(0, 0));
        CHECK_EQUAL("test", subtable->get_string(1, 0));
    }

    CHECK_EQUAL(1, table->get_subtable_size(2, 0));

    // Remove the first column
    table->remove_column(0);
    CHECK_EQUAL(2, table->get_column_count());

    // Get the sub-table again and see if the values
    // still match.
    {
        TableRef subtable = table->get_subtable(1, 0);

        CHECK_EQUAL(2,      subtable->get_column_count());
        CHECK_EQUAL(1,      subtable->size());
        CHECK_EQUAL(42,     subtable->get_int(0, 0));
        CHECK_EQUAL("test", subtable->get_string(1, 0));
    }

    // Create path to column in sub-table
    column_path.clear();
    column_path.push_back(1); // third
    column_path.push_back(1); // sub_second

    // Remove a column in sub-table
    table->remove_subcolumn(column_path);

    // Get the sub-table again and see if the values
    // still match.
    {
        TableRef subtable = table->get_subtable(1, 0);

        CHECK_EQUAL(1,      subtable->get_column_count());
        CHECK_EQUAL(1,      subtable->size());
        CHECK_EQUAL(42,     subtable->get_int(0, 0));
    }

    // Remove sub-table column (with all members)
    table->remove_column(1);
    CHECK_EQUAL(1, table->get_column_count());
    CHECK_EQUAL("Hello", table->get_string(0, 0));

    // Remove last column
    table->remove_column(0);
    CHECK_EQUAL(0, table->get_column_count());
    CHECK(table->is_empty());

#ifdef TIGHTDB_DEBUG
    table->Verify();
#endif
}


TEST(Table_Spec_AddColumns)
{
    Group group;
    TableRef table = group.get_table("test");

    // Create specification with sub-table
    table->add_column(type_Int,    "first");
    table->add_column(type_String, "second");
    table->add_column(type_Table,  "third");

    // Create path to sub-table column
    vector<size_t> column_path;
    column_path.push_back(2); // third

    table->add_subcolumn(column_path, type_Int,    "sub_first");
    table->add_subcolumn(column_path, type_String, "sub_second");

    // Put in an index as well
    table->set_index(1);

    CHECK_EQUAL(3, table->get_column_count());

    // Add a row
    table->insert_int(0, 0, 4);
    table->insert_string(1, 0, "Hello");
    table->insert_subtable(2, 0);
    table->insert_done();

    CHECK_EQUAL(0, table->get_subtable_size(2, 0));

    // Get the sub-table
    {
        TableRef subtable = table->get_subtable(2, 0);
        CHECK(subtable->is_empty());

        subtable->insert_int(0, 0, 42);
        subtable->insert_string(1, 0, "test");
        subtable->insert_done();

        CHECK_EQUAL(42,     subtable->get_int(0, 0));
        CHECK_EQUAL("test", subtable->get_string(1, 0));
    }

    CHECK_EQUAL(1, table->get_subtable_size(2, 0));

    // Add a new bool column
    table->add_column(type_Bool, "fourth");
    CHECK_EQUAL(4, table->get_column_count());
    CHECK_EQUAL(false, table->get_bool(3, 0));

    // Add a new string column
    table->add_column(type_String, "fifth");
    CHECK_EQUAL(5, table->get_column_count());
    CHECK_EQUAL("", table->get_string(4, 0));

    // Add a new table column
    table->add_column(type_Table, "sixth");
    CHECK_EQUAL(6, table->get_column_count());
    CHECK_EQUAL(0, table->get_subtable_size(5, 0));

    // Add a new mixed column
    table->add_column(type_Mixed, "seventh");
    CHECK_EQUAL(7, table->get_column_count());
    CHECK_EQUAL(0, table->get_mixed(6, 0).get_int());

    // Create path to column in sub-table
    column_path.clear();
    column_path.push_back(2); // third

    // Add new int column to sub-table
    table->add_subcolumn(column_path, type_Int, "sub_third");

    // Get the sub-table again and see if the values
    // still match.
    {
        TableRef subtable = table->get_subtable(2, 0);

        CHECK_EQUAL(3,      subtable->get_column_count());
        CHECK_EQUAL(1,      subtable->size());
        CHECK_EQUAL(42,     subtable->get_int(0, 0));
        CHECK_EQUAL("test", subtable->get_string(1, 0));
        CHECK_EQUAL(0,      subtable->get_int(2, 0));
    }

    // Add new table column to sub-table
    table->add_subcolumn(column_path, type_Table, "sub_fourth");

    // Get the sub-table again and see if the values
    // still match.
    {
        TableRef subtable = table->get_subtable(2, 0);

        CHECK_EQUAL(4,      subtable->get_column_count());
        CHECK_EQUAL(1,      subtable->size());
        CHECK_EQUAL(42,     subtable->get_int(0, 0));
        CHECK_EQUAL("test", subtable->get_string(1, 0));
        CHECK_EQUAL(0,      subtable->get_int(2, 0));
        CHECK_EQUAL(0,      subtable->get_subtable_size(3, 0));
        CHECK_EQUAL(1,      table->get_subtable_size(2, 0));
    }

    // Add new column to new sub-table
    column_path.push_back(3); // sub_forth
    table->add_subcolumn(column_path, type_String, "first");

    // Get the sub-table again and see if the values
    // still match.
    {
        TableRef subtable = table->get_subtable(2, 0);
        CHECK_EQUAL(4,      subtable->get_column_count());

        TableRef subsubtable = subtable->get_subtable(3, 0);
        CHECK_EQUAL(1,      subsubtable->get_column_count());
    }

    // Add a new mixed column
    table->add_column(type_Mixed, "eighth");
    CHECK_EQUAL(8, table->get_column_count());
    table->set_mixed(7, 0, Mixed::subtable_tag());
    TableRef stab = table->get_subtable(7, 0);
    stab->add_column(type_Int, "smurf");
    stab->insert_int(0, 0, 1);
    stab->insert_done();
    stab->insert_int(0, 1, 2);
    stab->insert_done();
    CHECK_EQUAL(2, table->get_subtable_size(7, 0));

#ifdef TIGHTDB_DEBUG
    table->Verify();
#endif
}


TEST(Table_Spec_DeleteColumnsBug)
{
    TableRef table = Table::create();

    // Create specification with sub-table
    table->add_column(type_String, "name");
    table->set_index(0);
    table->add_column(type_Int,    "age");
    table->add_column(type_Bool,   "hired");
    table->add_column(type_Table,  "phones");

    // Create path to sub-table column
    vector<size_t> column_path;
    column_path.push_back(3); // phones

    table->add_subcolumn(column_path, type_String, "type");
    table->add_subcolumn(column_path, type_String, "number");

    // Add rows
    table->add_empty_row();
    table->set_string(0, 0, "jessica");
    table->set_int(1, 0, 22);
    table->set_bool(2, 0, true);
    {
        TableRef phones = table->get_subtable(3, 0);
        phones->add_empty_row();
        phones->set_string(0, 0, "home");
        phones->set_string(1, 0, "232-323-3242");
    }

    table->add_empty_row();
    table->set_string(0, 1, "joe");
    table->set_int(1, 1, 42);
    table->set_bool(2, 1, false);
    {
        TableRef phones = table->get_subtable(3, 0);
        phones->add_empty_row();
        phones->set_string(0, 0, "work");
        phones->set_string(1, 0, "434-434-4343");
    }

    table->add_empty_row();
    table->set_string(0, 1, "jared");
    table->set_int(1, 1, 35);
    table->set_bool(2, 1, true);
    {
        TableRef phones = table->get_subtable(3, 0);
        phones->add_empty_row();
        phones->set_string(0, 0, "home");
        phones->set_string(1, 0, "342-323-3242");

        phones->add_empty_row();
        phones->set_string(0, 0, "school");
        phones->set_string(1, 0, "434-432-5433");
    }

    // Add new column
    table->add_column(type_Mixed, "extra");
    table->set_mixed(4, 0, true);
    table->set_mixed(4, 2, "Random string!");

    // Remove some columns
    table->remove_column(1); // age
    table->remove_column(3); // extra

#ifdef TIGHTDB_DEBUG
    table->Verify();
#endif
}

TEST(Table_Mixed)
{
    Table table;
    table.add_column(type_Int, "first");
    table.add_column(type_Mixed, "second");

    CHECK_EQUAL(type_Int, table.get_column_type(0));
    CHECK_EQUAL(type_Mixed, table.get_column_type(1));
    CHECK_EQUAL("first", table.get_column_name(0));
    CHECK_EQUAL("second", table.get_column_name(1));

    const size_t ndx = table.add_empty_row();
    table.set_int(0, ndx, 0);
    table.set_mixed(1, ndx, true);

    CHECK_EQUAL(0, table.get_int(0, 0));
    CHECK_EQUAL(type_Bool, table.get_mixed(1, 0).get_type());
    CHECK_EQUAL(true, table.get_mixed(1, 0).get_bool());

    table.insert_int(0, 1, 43);
    table.insert_mixed(1, 1, (int64_t)12);
    table.insert_done();

    CHECK_EQUAL(0,  table.get_int(0, ndx));
    CHECK_EQUAL(43, table.get_int(0, 1));
    CHECK_EQUAL(type_Bool, table.get_mixed(1, 0).get_type());
    CHECK_EQUAL(type_Int,  table.get_mixed(1, 1).get_type());
    CHECK_EQUAL(true, table.get_mixed(1, 0).get_bool());
    CHECK_EQUAL(12,   table.get_mixed(1, 1).get_int());

    table.insert_int(0, 2, 100);
    table.insert_mixed(1, 2, "test");
    table.insert_done();

    CHECK_EQUAL(0,  table.get_int(0, 0));
    CHECK_EQUAL(43, table.get_int(0, 1));
    CHECK_EQUAL(type_Bool,   table.get_mixed(1, 0).get_type());
    CHECK_EQUAL(type_Int,    table.get_mixed(1, 1).get_type());
    CHECK_EQUAL(type_String, table.get_mixed(1, 2).get_type());
    CHECK_EQUAL(true,   table.get_mixed(1, 0).get_bool());
    CHECK_EQUAL(12,     table.get_mixed(1, 1).get_int());
    CHECK_EQUAL("test", table.get_mixed(1, 2).get_string());

    table.insert_int(0, 3, 0);
    table.insert_mixed(1, 3, Date(324234));
    table.insert_done();

    CHECK_EQUAL(0,  table.get_int(0, 0));
    CHECK_EQUAL(43, table.get_int(0, 1));
    CHECK_EQUAL(0,  table.get_int(0, 3));
    CHECK_EQUAL(type_Bool,   table.get_mixed(1, 0).get_type());
    CHECK_EQUAL(type_Int,    table.get_mixed(1, 1).get_type());
    CHECK_EQUAL(type_String, table.get_mixed(1, 2).get_type());
    CHECK_EQUAL(type_Date,   table.get_mixed(1, 3).get_type());
    CHECK_EQUAL(true,   table.get_mixed(1, 0).get_bool());
    CHECK_EQUAL(12,     table.get_mixed(1, 1).get_int());
    CHECK_EQUAL("test", table.get_mixed(1, 2).get_string());
    CHECK_EQUAL(324234, table.get_mixed(1, 3).get_date());

    table.insert_int(0, 4, 43);
    table.insert_mixed(1, 4, Mixed(BinaryData("binary", 7)));
    table.insert_done();

    CHECK_EQUAL(0,  table.get_int(0, 0));
    CHECK_EQUAL(43, table.get_int(0, 1));
    CHECK_EQUAL(0,  table.get_int(0, 3));
    CHECK_EQUAL(43, table.get_int(0, 4));
    CHECK_EQUAL(type_Bool,   table.get_mixed(1, 0).get_type());
    CHECK_EQUAL(type_Int,    table.get_mixed(1, 1).get_type());
    CHECK_EQUAL(type_String, table.get_mixed(1, 2).get_type());
    CHECK_EQUAL(type_Date,   table.get_mixed(1, 3).get_type());
    CHECK_EQUAL(type_Binary, table.get_mixed(1, 4).get_type());
    CHECK_EQUAL(true,   table.get_mixed(1, 0).get_bool());
    CHECK_EQUAL(12,     table.get_mixed(1, 1).get_int());
    CHECK_EQUAL("test", table.get_mixed(1, 2).get_string());
    CHECK_EQUAL(324234, table.get_mixed(1, 3).get_date());
    CHECK_EQUAL("binary", table.get_mixed(1, 4).get_binary().data());
    CHECK_EQUAL(7,      table.get_mixed(1, 4).get_binary().size());

    table.insert_int(0, 5, 0);
    table.insert_mixed(1, 5, Mixed::subtable_tag());
    table.insert_done();

    CHECK_EQUAL(0,  table.get_int(0, 0));
    CHECK_EQUAL(43, table.get_int(0, 1));
    CHECK_EQUAL(0,  table.get_int(0, 3));
    CHECK_EQUAL(43, table.get_int(0, 4));
    CHECK_EQUAL(0,  table.get_int(0, 5));
    CHECK_EQUAL(type_Bool,   table.get_mixed(1, 0).get_type());
    CHECK_EQUAL(type_Int,    table.get_mixed(1, 1).get_type());
    CHECK_EQUAL(type_String, table.get_mixed(1, 2).get_type());
    CHECK_EQUAL(type_Date,   table.get_mixed(1, 3).get_type());
    CHECK_EQUAL(type_Binary, table.get_mixed(1, 4).get_type());
    CHECK_EQUAL(type_Table,  table.get_mixed(1, 5).get_type());
    CHECK_EQUAL(true,   table.get_mixed(1, 0).get_bool());
    CHECK_EQUAL(12,     table.get_mixed(1, 1).get_int());
    CHECK_EQUAL("test", table.get_mixed(1, 2).get_string());
    CHECK_EQUAL(324234, table.get_mixed(1, 3).get_date());
    CHECK_EQUAL("binary", table.get_mixed(1, 4).get_binary().data());
    CHECK_EQUAL(7,      table.get_mixed(1, 4).get_binary().size());

    // Get table from mixed column and add schema and some values
    TableRef subtable = table.get_subtable(1, 5);
    subtable->add_column(type_String, "name");
    subtable->add_column(type_Int,    "age");

    subtable->insert_string(0, 0, "John");
    subtable->insert_int(1, 0, 40);
    subtable->insert_done();

    // Get same table again and verify values
    TableRef subtable2 = table.get_subtable(1, 5);
    CHECK_EQUAL(1, subtable2->size());
    CHECK_EQUAL("John", subtable2->get_string(0, 0));
    CHECK_EQUAL(40, subtable2->get_int(1, 0));

    // Insert float, double
    table.insert_int(0, 6, 31);
    table.insert_mixed(1, 6, float(1.123));
    table.insert_done();
    table.insert_int(0, 7, 0);
    table.insert_mixed(1, 7, double(2.234));
    table.insert_done();

    CHECK_EQUAL(0,  table.get_int(0, 0));
    CHECK_EQUAL(43, table.get_int(0, 1));
    CHECK_EQUAL(0,  table.get_int(0, 3));
    CHECK_EQUAL(43, table.get_int(0, 4));
    CHECK_EQUAL(0,  table.get_int(0, 5));
    CHECK_EQUAL(31, table.get_int(0, 6));
    CHECK_EQUAL(0,  table.get_int(0, 7));
    CHECK_EQUAL(type_Bool,   table.get_mixed(1, 0).get_type());
    CHECK_EQUAL(type_Int,    table.get_mixed(1, 1).get_type());
    CHECK_EQUAL(type_String, table.get_mixed(1, 2).get_type());
    CHECK_EQUAL(type_Date,   table.get_mixed(1, 3).get_type());
    CHECK_EQUAL(type_Binary, table.get_mixed(1, 4).get_type());
    CHECK_EQUAL(type_Table,  table.get_mixed(1, 5).get_type());
    CHECK_EQUAL(type_Float,  table.get_mixed(1, 6).get_type());
    CHECK_EQUAL(type_Double, table.get_mixed(1, 7).get_type());
    CHECK_EQUAL(true,   table.get_mixed(1, 0).get_bool());
    CHECK_EQUAL(12,     table.get_mixed(1, 1).get_int());
    CHECK_EQUAL("test", table.get_mixed(1, 2).get_string());
    CHECK_EQUAL(324234, table.get_mixed(1, 3).get_date());
    CHECK_EQUAL("binary", table.get_mixed(1, 4).get_binary().data());
    CHECK_EQUAL(7,      table.get_mixed(1, 4).get_binary().size());
    CHECK_EQUAL(float(1.123),  table.get_mixed(1, 6).get_float());
    CHECK_EQUAL(double(2.234), table.get_mixed(1, 7).get_double());

#ifdef TIGHTDB_DEBUG
    table.Verify();
#endif
}


namespace {
TIGHTDB_TABLE_1(TestTableMX,
                first, Mixed)
} // anonymous namespace

TEST(Table_Mixed2)
{
    TestTableMX table;

    table.add(int64_t(1));
    table.add(true);
    table.add(Date(1234));
    table.add("test");

    CHECK_EQUAL(type_Int,    table[0].first.get_type());
    CHECK_EQUAL(type_Bool,   table[1].first.get_type());
    CHECK_EQUAL(type_Date,   table[2].first.get_type());
    CHECK_EQUAL(type_String, table[3].first.get_type());

    CHECK_EQUAL(1,            table[0].first.get_int());
    CHECK_EQUAL(true,         table[1].first.get_bool());
    CHECK_EQUAL(time_t(1234), table[2].first.get_date());
    CHECK_EQUAL("test",       table[3].first.get_string());
}


TEST(Table_SubtableSizeAndClear)
{
    Table table;
    Spec& spec = table.get_spec();
    {
        Spec subspec = spec.add_subtable_column("subtab");
        subspec.add_column(type_Int, "int");
    }
    spec.add_column(type_Mixed, "mixed");
    table.update_from_spec();

    table.insert_subtable(0, 0);
    table.insert_mixed(1, 0, false);
    table.insert_done();

    table.insert_subtable(0, 1);
    table.insert_mixed(1, 1, Mixed::subtable_tag());
    table.insert_done();

    CHECK_EQUAL(table.get_subtable_size(0,0), 0); // Subtable column
    CHECK_EQUAL(table.get_subtable_size(1,0), 0); // Mixed column, bool value
    CHECK_EQUAL(table.get_subtable_size(1,1), 0); // Mixed column, table value

    CHECK(table.get_subtable(0, 0));  // Subtable column
    CHECK(!table.get_subtable(1, 0)); // Mixed column, bool value, must return NULL
    CHECK(table.get_subtable(1, 1));  // Mixed column, table value

    table.set_mixed(1, 0, Mixed::subtable_tag());
    table.set_mixed(1, 1, false);
    CHECK(table.get_subtable(1, 0));
    CHECK(!table.get_subtable(1, 1));

    TableRef subtab1 = table.get_subtable(0, 0);
    TableRef subtab2 = table.get_subtable(1, 0);
    {
        Spec& subspec = subtab2->get_spec();
        subspec.add_column(type_Int, "int");
        subtab2->update_from_spec();
    }

    CHECK_EQUAL(table.get_subtable_size(1, 0), 0);
    CHECK(table.get_subtable(1, 0));

    subtab1->insert_int(0, 0, 0);
    subtab1->insert_done();

    subtab2->insert_int(0, 0, 0);
    subtab2->insert_done();

    CHECK_EQUAL(table.get_subtable_size(0,0), 1);
    CHECK_EQUAL(table.get_subtable_size(1,0), 1);

    table.clear_subtable(0, 0);
    table.clear_subtable(1, 0);

    CHECK_EQUAL(table.get_subtable_size(0,0), 0);
    CHECK_EQUAL(table.get_subtable_size(1,0), 0);

    CHECK(table.get_subtable(1, 0));
}


namespace {
TIGHTDB_TABLE_2(MyTable1,
                val, Int,
                val2, Int)

TIGHTDB_TABLE_2(MyTable2,
                val, Int,
                subtab, Subtable<MyTable1>)

TIGHTDB_TABLE_1(MyTable3,
                subtab, Subtable<MyTable2>)

TIGHTDB_TABLE_1(MyTable4,
                mix, Mixed)
} // anonymous namespace


TEST(Table_SetMethod)
{
    MyTable1 t;
    t.add(8, 9);
    CHECK_EQUAL(t[0].val,  8);
    CHECK_EQUAL(t[0].val2, 9);
    t.set(0, 2, 4);
    CHECK_EQUAL(t[0].val,  2);
    CHECK_EQUAL(t[0].val2, 4);
}


TEST(Table_HighLevelSubtables)
{
    MyTable3 t;
    {
        MyTable3::Ref r1 = t.get_table_ref();
        MyTable3::ConstRef r2 = t.get_table_ref();
        MyTable3::ConstRef r3 = r2->get_table_ref();
        r3 = t.get_table_ref(); // Also test assigment that converts to const
        static_cast<void>(r1);
        static_cast<void>(r3);
    }

    t.add();
    const MyTable3& ct = t;
    {
        MyTable2::Ref       s1 = t[0].subtab;
        MyTable2::ConstRef  s2 = t[0].subtab;
        MyTable2::Ref       s3 = t[0].subtab->get_table_ref();
        MyTable2::ConstRef  s4 = t[0].subtab->get_table_ref();
        MyTable2::Ref       s5 = t.column().subtab[0];
        MyTable2::ConstRef  s6 = t.column().subtab[0];
        MyTable2::Ref       s7 = t.column().subtab[0]->get_table_ref();
        MyTable2::ConstRef  s8 = t.column().subtab[0]->get_table_ref();
        MyTable2::ConstRef cs1 = ct[0].subtab;
        MyTable2::ConstRef cs2 = ct[0].subtab->get_table_ref();
        MyTable2::ConstRef cs3 = ct.column().subtab[0];
        MyTable2::ConstRef cs4 = ct.column().subtab[0]->get_table_ref();
        s1 = t[0].subtab;
        s2 = t[0].subtab; // Also test assigment that converts to const
        static_cast<void>(s1);
        static_cast<void>(s2);
        static_cast<void>(s3);
        static_cast<void>(s4);
        static_cast<void>(s5);
        static_cast<void>(s6);
        static_cast<void>(s7);
        static_cast<void>(s8);
        static_cast<void>(cs1);
        static_cast<void>(cs2);
        static_cast<void>(cs3);
        static_cast<void>(cs4);
    }

    t[0].subtab->add();
    {
        MyTable1::Ref       s1 = t[0].subtab[0].subtab;
        MyTable1::ConstRef  s2 = t[0].subtab[0].subtab;
        MyTable1::Ref       s3 = t[0].subtab[0].subtab->get_table_ref();
        MyTable1::ConstRef  s4 = t[0].subtab[0].subtab->get_table_ref();
        MyTable1::Ref       s5 = t.column().subtab[0]->column().subtab[0];
        MyTable1::ConstRef  s6 = t.column().subtab[0]->column().subtab[0];
        MyTable1::Ref       s7 = t.column().subtab[0]->column().subtab[0]->get_table_ref();
        MyTable1::ConstRef  s8 = t.column().subtab[0]->column().subtab[0]->get_table_ref();
        MyTable1::ConstRef cs1 = ct[0].subtab[0].subtab;
        MyTable1::ConstRef cs2 = ct[0].subtab[0].subtab->get_table_ref();
        MyTable1::ConstRef cs3 = ct.column().subtab[0]->column().subtab[0];
        MyTable1::ConstRef cs4 = ct.column().subtab[0]->column().subtab[0]->get_table_ref();
        s1 = t[0].subtab[0].subtab;
        s2 = t[0].subtab[0].subtab; // Also test assigment that converts to const
        static_cast<void>(s1);
        static_cast<void>(s2);
        static_cast<void>(s3);
        static_cast<void>(s4);
        static_cast<void>(s5);
        static_cast<void>(s6);
        static_cast<void>(s7);
        static_cast<void>(s8);
        static_cast<void>(cs1);
        static_cast<void>(cs2);
        static_cast<void>(cs3);
        static_cast<void>(cs4);
    }

    t[0].subtab[0].val = 1;
    CHECK_EQUAL(t[0].subtab[0].val,                     1);
    CHECK_EQUAL(t.column().subtab[0]->column().val[0],  1);
    CHECK_EQUAL(t[0].subtab->column().val[0],           1);
    CHECK_EQUAL(t.column().subtab[0][0].val,            1);

    t.column().subtab[0]->column().val[0] = 2;
    CHECK_EQUAL(t[0].subtab[0].val,                     2);
    CHECK_EQUAL(t.column().subtab[0]->column().val[0],  2);
    CHECK_EQUAL(t[0].subtab->column().val[0],           2);
    CHECK_EQUAL(t.column().subtab[0][0].val,            2);

    t[0].subtab->column().val[0] = 3;
    CHECK_EQUAL(t[0].subtab[0].val,                     3);
    CHECK_EQUAL(t.column().subtab[0]->column().val[0],  3);
    CHECK_EQUAL(t[0].subtab->column().val[0],           3);
    CHECK_EQUAL(t.column().subtab[0][0].val,            3);

    t.column().subtab[0][0].val = 4;
    CHECK_EQUAL(t[0].subtab[0].val,                     4);
    CHECK_EQUAL(t.column().subtab[0]->column().val[0],  4);
    CHECK_EQUAL(t[0].subtab->column().val[0],           4);
    CHECK_EQUAL(t.column().subtab[0][0].val,            4);
    CHECK_EQUAL(ct[0].subtab[0].val,                    4);
    CHECK_EQUAL(ct.column().subtab[0]->column().val[0], 4);
    CHECK_EQUAL(ct[0].subtab->column().val[0],          4);
    CHECK_EQUAL(ct.column().subtab[0][0].val,           4);

    t[0].subtab[0].subtab->add();
    t[0].subtab[0].subtab[0].val = 5;
    CHECK_EQUAL(t[0].subtab[0].subtab[0].val,                               5);
    CHECK_EQUAL(t.column().subtab[0]->column().subtab[0]->column().val[0],  5);
    CHECK_EQUAL(ct[0].subtab[0].subtab[0].val,                              5);
    CHECK_EQUAL(ct.column().subtab[0]->column().subtab[0]->column().val[0], 5);

    t.column().subtab[0]->column().subtab[0]->column().val[0] = 6;
    CHECK_EQUAL(t[0].subtab[0].subtab[0].val,                               6);
    CHECK_EQUAL(t.column().subtab[0]->column().subtab[0]->column().val[0],  6);
    CHECK_EQUAL(ct[0].subtab[0].subtab[0].val,                              6);
    CHECK_EQUAL(ct.column().subtab[0]->column().subtab[0]->column().val[0], 6);

/*
  Idea for compile time failure tests:

    const MyTable2 t;
#if    TEST_INDEX == 0
    t[0].val = 7;
#elsif TEST_INDEX == 1
    t.column().val[0] = 7;
#elsif TEST_INDEX == 2
    t[0].subtab[0].val = 7;
#elsif TEST_INDEX == 3
    t[0].subtab->column().val[0] = 7;
#endif
*/
}


TEST(Table_SubtableCopyOnSetAndInsert)
{
    MyTable1 t1;
    t1.add(7, 8);
    MyTable2 t2;
    t2.add(9, &t1);
    MyTable1::Ref r1 = t2[0].subtab;
    CHECK(t1 == *r1);
    MyTable4 t4;
    t4.add();
    t4[0].mix.set_subtable(t2);
    MyTable2::Ref r2 = unchecked_cast<MyTable2>(t4[0].mix.get_subtable());
    CHECK(t2 == *r2);
}


namespace {
TIGHTDB_TABLE_2(TableDateAndBinary,
                date, Date,
                bin, Binary)
} // anonymous namespace

TEST(Table_DateAndBinary)
{
    TableDateAndBinary t;

    const size_t size = 10;
    char data[size];
    for (size_t i=0; i<size; ++i) data[i] = (char)i;
    t.add(8, BinaryData(data, size));
    CHECK_EQUAL(t[0].date, 8);
    CHECK_EQUAL(t[0].bin.size(), size);
    CHECK(equal(t[0].bin.data(), t[0].bin.data()+size, data));
}

// Test for a specific bug found: Calling clear on a group with a table with a subtable
TEST(Table_Test_Clear_With_Subtable_AND_Group)
{
    Group group;
    TableRef table = group.get_table("test");

    // Create specification with sub-table
    Spec& s = table->get_spec();
    s.add_column(type_String, "name");
    Spec sub = s.add_subtable_column("sub");
        sub.add_column(type_Int, "num");
    table->update_from_spec();

    CHECK_EQUAL(2, table->get_column_count());

    // Add a row
    table->insert_string(0, 0, "Foo");
    table->insert_subtable(1, 0);
    table->insert_done();

    CHECK_EQUAL(0, table->get_subtable_size(1, 0));

    // Get the sub-table
    {
        TableRef subtable = table->get_subtable(1, 0);
        CHECK(subtable->is_empty());

        subtable->insert_int(0, 0, 123);
        subtable->insert_done();

        CHECK_EQUAL(123, subtable->get_int(0, 0));
    }

    CHECK_EQUAL(1, table->get_subtable_size(1, 0));

    table->clear();
}


//set a subtable in an already exisitng row by providing an existing subtable as the example to copy
TEST(Table_SetSubTableByExample)
{
    Group group;
    TableRef table = group.get_table("test");

    // Create specification with sub-table
    table->add_column(type_Int,    "first");
    table->add_column(type_String, "second");
    table->add_column(type_Table,  "third");

    // Create path to sub-table column
    vector<size_t> column_path;
    column_path.push_back(2); // third

    table->add_subcolumn(column_path, type_Int,    "sub_first");
    table->add_subcolumn(column_path, type_String, "sub_second");

    // Add a row
    table->insert_int(0, 0, 4);
    table->insert_string(1, 0, "Hello");
    table->insert_subtable(2, 0);
    table->insert_done();

    // create a freestanding table to be used as a source by set_subtable

    Table  sub = Table();
    sub.add_column(type_Int,"sub_first");
    sub.add_column(type_String,"sub_second");
    sub.add_empty_row();
    sub.set_int(0,0,42);
    sub.set_string(1,0,"forty two");
    sub.add_empty_row();
    sub.set_int(0,1,3);
    sub.set_string(1,1,"PI");

    // Get the sub-table back for inspection
    {
        TableRef subtable = table->get_subtable(2, 0);
        CHECK(subtable->is_empty());

        //add a subtable into the row, resembling the sub we just created
        table->set_subtable(2,0,&sub);

        TableRef subtable2 = table->get_subtable(2, 0);

        CHECK_EQUAL(42,     subtable2->get_int(0, 0));
        CHECK_EQUAL("forty two", subtable2->get_string(1, 0));
        CHECK_EQUAL(3,     subtable2->get_int(0, 1));
        CHECK_EQUAL("PI", subtable2->get_string(1,1));
    }
}

//In the tableview class, set a subtable in an already exisitng row by providing an existing subtable as the example to copy
TEST(TableView_SetSubTableByExample)
{
    Group group;
    TableRef table = group.get_table("test");

    // Create specification with sub-table
    table->add_column(type_Int,    "first");
    table->add_column(type_String, "second");
    table->add_column(type_Table,  "third");

    // Create path to sub-table column
    vector<size_t> column_path;
    column_path.push_back(2); // third

    table->add_subcolumn(column_path, type_Int,    "sub_first");
    table->add_subcolumn(column_path, type_String, "sub_second");

    // Add two rows
    table->insert_int(0, 0, 4);
    table->insert_string(1, 0, "Hello");
    table->insert_subtable(2, 0);// create a freestanding table to be used as a source by set_subtable
    table->insert_done();

    table->insert_int(0, 1, 8);
    table->insert_string(1, 1, "Hi!, Hello?");
    table->insert_subtable(2, 1);
    table->insert_done();

    Table  sub = Table();
    sub.add_column(type_Int,"sub_first");
    sub.add_column(type_String,"sub_second");
    sub.add_empty_row();
    sub.set_int(0,0,42);
    sub.set_string(1,0,"forty two");
    sub.add_empty_row();
    sub.set_int(0,1,3);
    sub.set_string(1,1,"PI");

    //create a tableview with the table as source

    TableView view = table->find_all_int(0,8);//select the second of the two rows

    // Verify the sub table is empty
    {
        TableRef subtable = view.get_subtable(2, 0);
        CHECK(subtable->is_empty());

        //add a subtable into the second table row (first view row), resembling the sub we just created
        view.set_subtable(2,0,&sub);

        TableRef subtable2 = view.get_subtable(2, 0);//fetch back the subtable from the view

        CHECK_EQUAL(42,     subtable2->get_int(0, 0));
        CHECK_EQUAL("forty two", subtable2->get_string(1, 0));
        CHECK_EQUAL(3,     subtable2->get_int(0, 1));
        CHECK_EQUAL("PI", subtable2->get_string(1,1));

        TableRef subtable3 = table->get_subtable(2, 1);//fetch back the subtable from the table.

        CHECK_EQUAL(42,     subtable3->get_int(0, 0));
        CHECK_EQUAL("forty two", subtable3->get_string(1, 0));
        CHECK_EQUAL(3,     subtable3->get_int(0, 1));
        CHECK_EQUAL("PI", subtable3->get_string(1,1));
    }
}



TEST(Table_SubtableWithParentChange)
{
    // FIXME: Also check that when a freestanding table is destroyed, it invalidates all its subtable wrappers.
    // FIXME: Also check that there is no memory corruption or bad read if a non-null TableRef outlives its root table or group.
    MyTable3 table;
    table.add();
    table.add();
    MyTable2::Ref subtab = table[1].subtab;
    subtab->add(7, 0);
    CHECK(table.is_attached());
    CHECK(subtab->is_attached());
    CHECK_EQUAL(subtab, MyTable2::Ref(table[1].subtab));
    CHECK_EQUAL(table[1].subtab[0].val, 7);
    CHECK_EQUAL(subtab[0].val, 7);
    CHECK(subtab->is_attached());
#ifdef TIGHTDB_DEBUG
    table.Verify();
    subtab->Verify();
#endif
    CHECK(table.is_attached());
    CHECK(subtab->is_attached());
    table.insert(0, 0);
    CHECK(table.is_attached());
    CHECK(!subtab->is_attached());
    subtab = table[2].subtab;
    CHECK(subtab->is_attached());
    table.remove(1);
    CHECK(!subtab->is_attached());
    subtab = table[1].subtab;
    CHECK(table.is_attached());
    CHECK(subtab->is_attached());
}

TEST(Table_HasSharedSpec)
{
    MyTable2 table1;
    CHECK(!table1.has_shared_spec());
    Group g;
    MyTable2::Ref table2 = g.get_table<MyTable2>("foo");
    CHECK(!table2->has_shared_spec());
    table2->add();
    CHECK(table2[0].subtab->has_shared_spec());

    // Subtable in mixed column
    TestTableMX::Ref table3 = g.get_table<TestTableMX>("bar");
    CHECK(!table3->has_shared_spec());
    table3->add();
    table3[0].first.set_subtable<MyTable2>();
    MyTable2::Ref table4 = table3[0].first.get_subtable<MyTable2>();
    CHECK(table4);
    CHECK(!table4->has_shared_spec());
    table4->add();
    CHECK(!table4->has_shared_spec());
    CHECK(table4[0].subtab->has_shared_spec());
}


namespace {
TIGHTDB_TABLE_3(TableAgg,
                c_int,   Int,
                c_float, Float,
                c_double, Double)

                // TODO: Bool? Date
} // anonymous namespace

#if TEST_DURATION > 0
#define TBL_SIZE TIGHTDB_MAX_LIST_SIZE*10
#else
#define TBL_SIZE 10
#endif

TEST(Table_Aggregates)
{
    TableAgg table;
    int64_t i_sum = 0;
    double f_sum = 0;
    double d_sum = 0;

    for (int i = 0; i < TBL_SIZE; i++) {
        table.add(5987654, 4.0f, 3.0);
        i_sum += 5987654;
        f_sum += double(4.0f);
        d_sum += 3.0;
    }
    table.add(1, 1.1f, 1.2);
    table.add(987654321, 11.0f, 12.0);
    table.add(5, 4.0f, 3.0);
    i_sum += 1 + 987654321 + 5;
    f_sum += double(1.1f) + double(11.0f) + double(4.0f);
    d_sum += 1.2 + 12.0 + 3.0;
    double size = TBL_SIZE + 3;

    // minimum
    CHECK_EQUAL(1, table.column().c_int.minimum());
    CHECK_EQUAL(1.1f, table.column().c_float.minimum());
    CHECK_EQUAL(1.2, table.column().c_double.minimum());
    // maximum
    CHECK_EQUAL(987654321, table.column().c_int.maximum());
    CHECK_EQUAL(11.0f, table.column().c_float.maximum());
    CHECK_EQUAL(12.0, table.column().c_double.maximum());
    // sum
    CHECK_EQUAL(i_sum, table.column().c_int.sum());
    CHECK_EQUAL(f_sum, table.column().c_float.sum());
    CHECK_EQUAL(d_sum, table.column().c_double.sum());
    // average
    CHECK_EQUAL(double(i_sum)/size, table.column().c_int.average());
    CHECK_EQUAL(double(f_sum)/size, table.column().c_float.average());
    CHECK_EQUAL(double(d_sum)/size, table.column().c_double.average());
}

namespace {
TIGHTDB_TABLE_1(TableAgg2,
                c_count, Int)
} // anonymous namespace


TEST(Table_Aggregates2)
{
    TableAgg2 table;
    int c = -420;
    int s = 0;
    while (c < -20) {
        table.add(c);
        s += c;
        c++;
    }

    CHECK_EQUAL(-420, table.column().c_count.minimum());
    CHECK_EQUAL(-21, table.column().c_count.maximum());
    CHECK_EQUAL(s, table.column().c_count.sum());
}

TEST(Table_LanguageBindings)
{
   Table* table = LangBindHelper::new_table();
   CHECK(table->is_attached());

   table->add_column(type_Int, "i");
   table->insert_int(0, 0, 10);
   table->insert_done();
   table->insert_int(0, 1, 12);
   table->insert_done();

   Table* table2 = LangBindHelper::copy_table(*table);
   CHECK(table2->is_attached());

   CHECK(*table == *table2);

   LangBindHelper::unbind_table_ref(table);
   LangBindHelper::unbind_table_ref(table2);
}

TEST(Table_MultipleColumn)
{
    Table table;
    table.add_column(type_Int, "first");
    table.add_column(type_Int, "first");
    CHECK_EQUAL(table.get_column_count(), 2);
    CHECK_EQUAL(table.get_column_index("first"), 0);
}


TEST(Table_FormerLeakCase)
{
    Table sub;
    sub.add_column(type_Int, "a");

    Table root;
    Spec& s = root.get_spec();
    Spec subs = s.add_subtable_column("b");
    subs.add_column(type_Int, "a");
    root.update_from_spec();
    root.add_empty_row(1);
    root.set_subtable(0, 0, &sub);
    root.set_subtable(0, 0, 0);
}

#endif // TEST_TABLE<|MERGE_RESOLUTION|>--- conflicted
+++ resolved
@@ -423,11 +423,7 @@
         }
 
         // Add sub-tables to table column
-<<<<<<< HEAD
-        for (size_t j = 0; j != sub_rows; ++j) {
-=======
-        for (size_t j=0; j<sub_rows+i; j++) {
->>>>>>> c986f849
+        for (size_t j = 0; j != sub_rows+i; ++j) {
             TableRef subtable = table.get_subtable(10, i);
             int64_t val = -123+i*j*1234*sign;
             subtable->insert_int(0, j, val);
