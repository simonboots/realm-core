////////////////////////////////////////////////////////////////////////////
//
// Copyright 2017 Realm Inc.
//
// Licensed under the Apache License, Version 2.0 (the "License");
// you may not use this file except in compliance with the License.
// You may obtain a copy of the License at
//
// http://www.apache.org/licenses/LICENSE-2.0
//
// Unless required by applicable law or agreed to in writing, software
// distributed under the License is distributed on an "AS IS" BASIS,
// WITHOUT WARRANTIES OR CONDITIONS OF ANY KIND, either express or implied.
// See the License for the specific language governing permissions and
// limitations under the License.
//
////////////////////////////////////////////////////////////////////////////

#ifndef REALM_OS_OBJECT_ACCESSOR_IMPL_HPP
#define REALM_OS_OBJECT_ACCESSOR_IMPL_HPP

#include "object_accessor.hpp"

#include <realm/util/any.hpp>

namespace realm {
using AnyDict = std::map<std::string, util::Any>;
using AnyVector = std::vector<util::Any>;

// An object accessor context which can be used to create and access objects
// using util::Any as the type-erased value type. In addition, this serves as
// the reference implementation of an accessor context that must be implemented
// by each binding.
class CppContext {
public:
    // This constructor is the only one used by the object accessor code, and is
    // used when recurring into a link or array property during object creation
    // (i.e. prop.type will always be Object or Array).
    CppContext(CppContext& c, Property const& prop)
    : realm(c.realm)
    , object_schema(prop.type == PropertyType::Object ? &*realm->schema().find(prop.object_type) : c.object_schema)
    { }

    CppContext() = default;
    CppContext(std::shared_ptr<Realm> realm, const ObjectSchema* os=nullptr)
    : realm(std::move(realm)), object_schema(os) { }

    // The use of util::Optional for the following two functions is not a hard
    // requirement; only that it be some type which can be evaluated in a
    // boolean context to determine if it contains a value, and if it does
    // contain a value it must be dereferencable to obtain that value.

    // Get the value for a property in an input object, or `util::none` if no
    // value present. The property is identified both by the name of the
    // property and its index within the ObjectScehma's persisted_properties
    // array.
    util::Optional<util::Any> value_for_property(util::Any& dict,
                                                 const Property& prop,
                                                 size_t /* property_index */) const
    {
        auto const& v = any_cast<AnyDict&>(dict);
        auto it = v.find(prop.name);
        return it == v.end() ? util::none : util::make_optional(it->second);
    }

    // Get the default value for the given property in the given object schema,
    // or `util::none` if there is none (which is distinct from the default
    // being `null`).
    //
    // This implementation does not support default values; see the default
    // value tests for an example of one which does.
    util::Optional<util::Any>
    default_value_for_property(ObjectSchema const&, Property const&) const
    {
        return util::none;
    }

    // Invoke `fn` with each of the values from an enumerable type
    template<typename Func>
    void enumerate_list(util::Any& value, Func&& fn) {
        for (auto&& v : any_cast<AnyVector&>(value))
            fn(v);
    }

    // Determine if `value` boxes the same List as `list`
    bool is_same_list(List const& list, util::Any const& value)
    {
        if (auto list2 = any_cast<List>(&value))
            return list == *list2;
        return false;
    }

    // Convert from core types to the boxed type
    util::Any box(BinaryData v) const { return std::string(v); }
    util::Any box(List v) const { return v; }
    util::Any box(Object v) const { return v; }
    util::Any box(Results v) const { return v; }
    util::Any box(StringData v) const { return std::string(v); }
    util::Any box(Timestamp v) const { return v; }
    util::Any box(bool v) const { return v; }
    util::Any box(double v) const { return v; }
    util::Any box(float v) const { return v; }
    util::Any box(int64_t v) const { return v; }
    util::Any box(util::Optional<bool> v) const { return v; }
    util::Any box(util::Optional<double> v) const { return v; }
    util::Any box(util::Optional<float> v) const { return v; }
    util::Any box(util::Optional<int64_t> v) const { return v; }
    util::Any box(Obj) const;

    // Any properties are only supported by the Cocoa binding to enable reading
    // old Realm files that may have used them. Other bindings can safely not
    // implement this.
    util::Any box(Mixed) const { REALM_TERMINATE("not supported"); }

    // Convert from the boxed type to core types. This needs to be implemented
    // for all of the types which `box()` can take, plus `Obj` and optional
    // versions of the numeric types, minus `List` and `Results`.
    //
    // `create` and `update` are only applicable to `unbox<Obj>`. If
    // `create` is false then when given something which is not a managed Realm
    // object `unbox()` should simply return a detached obj, while if it's
    // true then `unbox()` should create a new object in the context's Realm
    // using the provided value. If `update` is true then upsert semantics
    // should be used for this.
    // If `update_only_diff` is true, only properties that are different from
    // already existing properties should be updated. If `create` and `update_only_diff`
    // is true, `current_row` may hold a reference to the object that should
    // be compared against.
    template<typename T>
    T unbox(util::Any& v, bool /*create*/= false, bool /*update*/= false, bool /*update_only_diff*/ = false, size_t /*current_row*/ = realm::npos) const { return any_cast<T>(v); }

    bool is_null(util::Any const& v) const noexcept { return !v.has_value(); }
    util::Any null_value() const noexcept { return {}; }
    util::Optional<util::Any> no_value() const noexcept { return {}; }

    // KVO hooks which will be called before and after modying a property from
    // within Object::create().
    void will_change(Object const&, Property const&) {}
    void did_change() {}

    // Get a string representation of the given value for use in error messages.
    std::string print(util::Any const&) const { return "not implemented"; }

    // Cocoa allows supplying fewer values than there are properties when
    // creating objects using an array of values. Other bindings should not
    // mimick this behavior so just return false here.
    bool allow_missing(util::Any const&) const { return false; }

private:
    std::shared_ptr<Realm> realm;
    const ObjectSchema* object_schema = nullptr;

};

inline util::Any CppContext::box(Obj obj) const
{
    REALM_ASSERT(object_schema);
    return Object(realm, *object_schema, obj);
}

template<>
inline StringData CppContext::unbox(util::Any& v, bool, bool, bool, size_t) const
{
    if (!v.has_value())
        return StringData();
    auto& value = any_cast<std::string&>(v);
    return StringData(value.c_str(), value.size());
}

template<>
inline BinaryData CppContext::unbox(util::Any& v, bool, bool, bool, size_t) const
{
    if (!v.has_value())
        return BinaryData();
    auto& value = any_cast<std::string&>(v);
    return BinaryData(value.c_str(), value.size());
}

template<>
<<<<<<< HEAD
inline Obj CppContext::unbox(util::Any& v, bool create, bool update) const
=======
inline RowExpr CppContext::unbox(util::Any& v, bool create, bool update, bool update_only_diff, size_t current_row) const
>>>>>>> 2761ad50
{
    if (auto object = any_cast<Object>(&v))
        return object->obj();
    if (auto obj = any_cast<Obj>(&v))
        return *obj;
    if (!create)
        return Obj();

    REALM_ASSERT(object_schema);
<<<<<<< HEAD
    return Object::create(const_cast<CppContext&>(*this), realm, *object_schema, v, update).obj();
=======
    return Object::create(const_cast<CppContext&>(*this), realm, *object_schema, v, update, update_only_diff, current_row).row();
>>>>>>> 2761ad50
}

template<>
inline util::Optional<bool> CppContext::unbox(util::Any& v, bool, bool, bool, size_t) const
{
    return v.has_value() ? util::make_optional(unbox<bool>(v)) : util::none;
}

template<>
inline util::Optional<int64_t> CppContext::unbox(util::Any& v, bool, bool, bool, size_t) const
{
    return v.has_value() ? util::make_optional(unbox<int64_t>(v)) : util::none;
}

template<>
inline util::Optional<double> CppContext::unbox(util::Any& v, bool, bool, bool, size_t) const
{
    return v.has_value() ? util::make_optional(unbox<double>(v)) : util::none;
}

template<>
inline util::Optional<float> CppContext::unbox(util::Any& v, bool, bool, bool, size_t) const
{
    return v.has_value() ? util::make_optional(unbox<float>(v)) : util::none;
}

template<>
inline Mixed CppContext::unbox(util::Any&, bool, bool, bool, size_t) const
{
    throw std::logic_error("'Any' type is unsupported");
}
}

#endif // REALM_OS_OBJECT_ACCESSOR_IMPL_HPP<|MERGE_RESOLUTION|>--- conflicted
+++ resolved
@@ -127,7 +127,7 @@
     // is true, `current_row` may hold a reference to the object that should
     // be compared against.
     template<typename T>
-    T unbox(util::Any& v, bool /*create*/= false, bool /*update*/= false, bool /*update_only_diff*/ = false, size_t /*current_row*/ = realm::npos) const { return any_cast<T>(v); }
+    T unbox(util::Any& v, bool /*create*/= false, bool /*update*/= false, bool /*update_only_diff*/ = false, ObjKey /*current_row*/ = ObjKey()) const { return any_cast<T>(v); }
 
     bool is_null(util::Any const& v) const noexcept { return !v.has_value(); }
     util::Any null_value() const noexcept { return {}; }
@@ -159,7 +159,7 @@
 }
 
 template<>
-inline StringData CppContext::unbox(util::Any& v, bool, bool, bool, size_t) const
+inline StringData CppContext::unbox(util::Any& v, bool, bool, bool, ObjKey) const
 {
     if (!v.has_value())
         return StringData();
@@ -168,7 +168,7 @@
 }
 
 template<>
-inline BinaryData CppContext::unbox(util::Any& v, bool, bool, bool, size_t) const
+inline BinaryData CppContext::unbox(util::Any& v, bool, bool, bool, ObjKey) const
 {
     if (!v.has_value())
         return BinaryData();
@@ -177,11 +177,7 @@
 }
 
 template<>
-<<<<<<< HEAD
-inline Obj CppContext::unbox(util::Any& v, bool create, bool update) const
-=======
-inline RowExpr CppContext::unbox(util::Any& v, bool create, bool update, bool update_only_diff, size_t current_row) const
->>>>>>> 2761ad50
+inline Obj CppContext::unbox(util::Any& v, bool create, bool update, bool update_only_diff, ObjKey current_row) const
 {
     if (auto object = any_cast<Object>(&v))
         return object->obj();
@@ -191,39 +187,35 @@
         return Obj();
 
     REALM_ASSERT(object_schema);
-<<<<<<< HEAD
-    return Object::create(const_cast<CppContext&>(*this), realm, *object_schema, v, update).obj();
-=======
-    return Object::create(const_cast<CppContext&>(*this), realm, *object_schema, v, update, update_only_diff, current_row).row();
->>>>>>> 2761ad50
-}
-
-template<>
-inline util::Optional<bool> CppContext::unbox(util::Any& v, bool, bool, bool, size_t) const
+    return Object::create(const_cast<CppContext&>(*this), realm, *object_schema, v, update, update_only_diff, current_row).obj();
+}
+
+template<>
+inline util::Optional<bool> CppContext::unbox(util::Any& v, bool, bool, bool, ObjKey) const
 {
     return v.has_value() ? util::make_optional(unbox<bool>(v)) : util::none;
 }
 
 template<>
-inline util::Optional<int64_t> CppContext::unbox(util::Any& v, bool, bool, bool, size_t) const
+inline util::Optional<int64_t> CppContext::unbox(util::Any& v, bool, bool, bool, ObjKey) const
 {
     return v.has_value() ? util::make_optional(unbox<int64_t>(v)) : util::none;
 }
 
 template<>
-inline util::Optional<double> CppContext::unbox(util::Any& v, bool, bool, bool, size_t) const
+inline util::Optional<double> CppContext::unbox(util::Any& v, bool, bool, bool, ObjKey) const
 {
     return v.has_value() ? util::make_optional(unbox<double>(v)) : util::none;
 }
 
 template<>
-inline util::Optional<float> CppContext::unbox(util::Any& v, bool, bool, bool, size_t) const
+inline util::Optional<float> CppContext::unbox(util::Any& v, bool, bool, bool, ObjKey) const
 {
     return v.has_value() ? util::make_optional(unbox<float>(v)) : util::none;
 }
 
 template<>
-inline Mixed CppContext::unbox(util::Any&, bool, bool, bool, size_t) const
+inline Mixed CppContext::unbox(util::Any&, bool, bool, bool, ObjKey) const
 {
     throw std::logic_error("'Any' type is unsupported");
 }
