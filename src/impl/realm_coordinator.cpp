////////////////////////////////////////////////////////////////////////////
//
// Copyright 2015 Realm Inc.
//
// Licensed under the Apache License, Version 2.0 (the "License");
// you may not use this file except in compliance with the License.
// You may obtain a copy of the License at
//
// http://www.apache.org/licenses/LICENSE-2.0
//
// Unless required by applicable law or agreed to in writing, software
// distributed under the License is distributed on an "AS IS" BASIS,
// WITHOUT WARRANTIES OR CONDITIONS OF ANY KIND, either express or implied.
// See the License for the specific language governing permissions and
// limitations under the License.
//
////////////////////////////////////////////////////////////////////////////

#include "impl/realm_coordinator.hpp"

#include "impl/collection_notifier.hpp"
#include "impl/external_commit_helper.hpp"
#include "impl/transact_log_handler.hpp"
#include "impl/weak_realm_notifier.hpp"
#include "binding_context.hpp"
#include "object_schema.hpp"
#include "object_store.hpp"
#include "property.hpp"
#include "schema.hpp"
#include "thread_safe_reference.hpp"
#include "util/scheduler.hpp"

#if REALM_ENABLE_SYNC
#include "sync/impl/sync_file.hpp"
#include "sync/async_open_task.hpp"
#include "sync/sync_config.hpp"
#include "sync/sync_manager.hpp"
#include "sync/sync_session.hpp"
#endif

#include <realm/db.hpp>
#include <realm/history.hpp>
#include <realm/string_data.hpp>
#include <realm/util/fifo_helper.hpp>

#include <algorithm>
#include <unordered_map>

using namespace realm;
using namespace realm::_impl;

static auto& s_coordinator_mutex = *new std::mutex;
static auto& s_coordinators_per_path = *new std::unordered_map<std::string, std::weak_ptr<RealmCoordinator>>;

std::shared_ptr<RealmCoordinator> RealmCoordinator::get_coordinator(StringData path)
{
    std::lock_guard<std::mutex> lock(s_coordinator_mutex);

    auto& weak_coordinator = s_coordinators_per_path[path];
    if (auto coordinator = weak_coordinator.lock()) {
        return coordinator;
    }

    auto coordinator = std::make_shared<RealmCoordinator>();
    weak_coordinator = coordinator;
    return coordinator;
}

std::shared_ptr<RealmCoordinator> RealmCoordinator::get_coordinator(const Realm::Config& config) NO_THREAD_SAFETY_ANALYSIS
{
    auto coordinator = get_coordinator(config.path);
    util::CheckedLockGuard lock(coordinator->m_realm_mutex);
    coordinator->set_config(config);
    return coordinator;
}

std::shared_ptr<RealmCoordinator> RealmCoordinator::get_existing_coordinator(StringData path)
{
    std::lock_guard<std::mutex> lock(s_coordinator_mutex);

    auto& weak_coordinator = s_coordinators_per_path[path];
    if (auto coordinator = weak_coordinator.lock()) {
        return coordinator;
    }

    return {};
}

void RealmCoordinator::create_sync_session(bool force_client_resync)
{
#if REALM_ENABLE_SYNC
    if (m_sync_session)
        return;

    if (!m_config.encryption_key.empty() && !m_config.sync_config->realm_encryption_key) {
        throw std::logic_error("A realm encryption key was specified in Realm::Config but not in SyncConfig");
    } else if (m_config.sync_config->realm_encryption_key && m_config.encryption_key.empty()) {
        throw std::logic_error("A realm encryption key was specified in SyncConfig but not in Realm::Config");
    } else if (m_config.sync_config->realm_encryption_key &&
               !std::equal(m_config.sync_config->realm_encryption_key->begin(), m_config.sync_config->realm_encryption_key->end(),
                           m_config.encryption_key.begin(), m_config.encryption_key.end())) {
        throw std::logic_error("The realm encryption key specified in SyncConfig does not match the one in Realm::Config");
    }

    m_sync_session = m_config.sync_config->user->sync_manager()->get_session(m_config.path,
                                                                             *m_config.sync_config,
                                                                             force_client_resync);

    std::weak_ptr<RealmCoordinator> weak_self = shared_from_this();
    SyncSession::Internal::set_sync_transact_callback(*m_sync_session,
                                                      [weak_self](VersionID old_version, VersionID new_version) {
        if (auto self = weak_self.lock()) {
            util::CheckedUniqueLock lock(self->m_transaction_callback_mutex);
            if (auto transaction_callback = self->m_transaction_callback) {
                lock.unlock();
                transaction_callback(old_version, new_version);
            }
            if (self->m_notifier)
                self->m_notifier->notify_others();
        }
    });
#else
    static_cast<void>(force_client_resync);
#endif
}

void RealmCoordinator::set_config(const Realm::Config& config)
{
    if (config.encryption_key.data() && config.encryption_key.size() != 64)
        throw InvalidEncryptionKeyException();
    if (config.schema_mode == SchemaMode::Immutable && config.sync_config)
        throw std::logic_error("Synchronized Realms cannot be opened in immutable mode");
    if (config.schema_mode == SchemaMode::Additive && config.migration_function)
        throw std::logic_error("Realms opened in Additive-only schema mode do not use a migration function");
    if (config.schema_mode == SchemaMode::Immutable && config.migration_function)
        throw std::logic_error("Realms opened in immutable mode do not use a migration function");
    if (config.schema_mode == SchemaMode::ReadOnlyAlternative && config.migration_function)
        throw std::logic_error("Realms opened in read-only mode do not use a migration function");
    if (config.schema_mode == SchemaMode::Immutable && config.initialization_function)
        throw std::logic_error("Realms opened in immutable mode do not use an initialization function");
    if (config.schema_mode == SchemaMode::ReadOnlyAlternative && config.initialization_function)
        throw std::logic_error("Realms opened in read-only mode do not use an initialization function");
    if (config.schema && config.schema_version == ObjectStore::NotVersioned)
        throw std::logic_error("A schema version must be specified when the schema is specified");
    if (!config.realm_data.is_null() && (!config.immutable() || !config.in_memory))
        throw std::logic_error("In-memory realms initialized from memory buffers can only be opened in read-only mode");
    if (!config.realm_data.is_null() && !config.path.empty())
        throw std::logic_error("Specifying both memory buffer and path is invalid");
    if (!config.realm_data.is_null() && !config.encryption_key.empty())
        throw std::logic_error("Memory buffers do not support encryption");
    // ResetFile also won't use the migration function, but specifying one is
    // allowed to simplify temporarily switching modes during development

    bool no_existing_realm = std::all_of(begin(m_weak_realm_notifiers), end(m_weak_realm_notifiers),
                                         [](auto& notifier) { return notifier.expired(); });
    if (no_existing_realm) {
        m_config = config;
        m_config.scheduler = nullptr;
    }
    else {
        if (m_config.immutable() != config.immutable()) {
            throw MismatchedConfigException("Realm at path '%1' already opened with different read permissions.", config.path);
        }
        if (m_config.in_memory != config.in_memory) {
            throw MismatchedConfigException("Realm at path '%1' already opened with different inMemory settings.", config.path);
        }
        if (m_config.encryption_key != config.encryption_key) {
            throw MismatchedConfigException("Realm at path '%1' already opened with a different encryption key.", config.path);
        }
        if (m_config.schema_mode != config.schema_mode) {
            throw MismatchedConfigException("Realm at path '%1' already opened with a different schema mode.", config.path);
        }
        util::CheckedLockGuard lock(m_schema_cache_mutex);
        if (config.schema && m_schema_version != ObjectStore::NotVersioned && m_schema_version != config.schema_version) {
            throw MismatchedConfigException("Realm at path '%1' already opened with different schema version.", config.path);
        }

#if REALM_ENABLE_SYNC
        if (bool(m_config.sync_config) != bool(config.sync_config)) {
            throw MismatchedConfigException("Realm at path '%1' already opened with different sync configurations.", config.path);
        }

        if (config.sync_config) {
            if (m_config.sync_config->user != config.sync_config->user) {
                throw MismatchedConfigException("Realm at path '%1' already opened with different sync user.", config.path);
            }
            if (m_config.sync_config->partition_value != config.sync_config->partition_value) {
                throw MismatchedConfigException("Realm at path '%1' already opened with different partition value.", config.path);
            }
            if (m_config.sync_config->transformer != config.sync_config->transformer) {
                throw MismatchedConfigException("Realm at path '%1' already opened with different transformer.", config.path);
            }
            if (m_config.sync_config->realm_encryption_key != config.sync_config->realm_encryption_key) {
                throw MismatchedConfigException("Realm at path '%1' already opened with sync session encryption key.", config.path);
            }
        }
#endif
        // Mixing cached and uncached Realms is allowed
        m_config.cache = config.cache;

        // Realm::update_schema() handles complaining about schema mismatches
    }
}

<<<<<<< HEAD
std::shared_ptr<Realm> RealmCoordinator::get_cached_realm(Realm::Config const& config, std::shared_ptr<util::Scheduler> scheduler)
=======
std::shared_ptr<Realm> RealmCoordinator::get_cached_realm(Realm::Config const& config, std::shared_ptr<Scheduler> scheduler)
>>>>>>> 59ba52b6
{
    if (!config.cache)
        return nullptr;
    util::CheckedUniqueLock lock(m_realm_mutex);
    return do_get_cached_realm(config, scheduler);
}

<<<<<<< HEAD
std::shared_ptr<Realm> RealmCoordinator::do_get_cached_realm(Realm::Config const& config, std::shared_ptr<util::Scheduler> scheduler)
=======
std::shared_ptr<Realm> RealmCoordinator::do_get_cached_realm(Realm::Config const& config, std::shared_ptr<Scheduler> scheduler)
>>>>>>> 59ba52b6
{
    if (!config.cache)
        return nullptr;

    if (!scheduler) {
        scheduler = config.scheduler;
    }

    if (!scheduler)
        return nullptr;

    for (auto& cached_realm : m_weak_realm_notifiers) {
        if (!cached_realm.is_cached_for_scheduler(scheduler))
            continue;
        // can be null if we jumped in between ref count hitting zero and
        // unregister_realm() getting the lock
        if (auto realm = cached_realm.realm()) {
            // If the file is uninitialized and was opened without a schema,
            // do the normal schema init
            if (realm->schema_version() == ObjectStore::NotVersioned)
                break;

            // Otherwise if we have a realm schema it needs to be an exact
            // match (even having the same properties but in different
            // orders isn't good enough)
            if (config.schema && realm->schema() != *config.schema)
                throw MismatchedConfigException("Realm at path '%1' already opened on current thread with different schema.", config.path);

            return realm;
        }
    }
    return nullptr;
}

std::shared_ptr<Realm> RealmCoordinator::get_realm(Realm::Config config, util::Optional<VersionID> version)
{
    if (!config.scheduler)
        config.scheduler = version ? util::Scheduler::get_frozen(version.value()) : util::Scheduler::make_default();
    // realm must be declared before lock so that the mutex is released before
    // we release the strong reference to realm, as Realm's destructor may want
    // to acquire the same lock
    std::shared_ptr<Realm> realm;
    util::CheckedUniqueLock lock(m_realm_mutex);
    set_config(config);
    if ((realm = do_get_cached_realm(config))) {
        if (version) {
            REALM_ASSERT(realm->read_transaction_version() == version.value());
        }
        return realm;
    }
    do_get_realm(std::move(config), realm, version, lock);
    return realm;
}

std::shared_ptr<Realm> RealmCoordinator::get_realm(std::shared_ptr<util::Scheduler> scheduler)
{
    std::shared_ptr<Realm> realm;
    util::CheckedUniqueLock lock(m_realm_mutex);
    auto config = m_config;
    config.scheduler = scheduler ? scheduler : util::Scheduler::make_default();
    if ((realm = do_get_cached_realm(config))) {
        return realm;
    }
    do_get_realm(std::move(config), realm, none, lock);
    return realm;
}

ThreadSafeReference RealmCoordinator::get_unbound_realm()
{
    std::shared_ptr<Realm> realm;
    util::CheckedUniqueLock lock(m_realm_mutex);
    do_get_realm(m_config, realm, none, lock);
    return ThreadSafeReference(realm);
}

void RealmCoordinator::do_get_realm(Realm::Config config, std::shared_ptr<Realm>& realm,
                                    util::Optional<VersionID> version,
                                    util::CheckedUniqueLock& realm_lock)
{
    open_db();

    auto schema = std::move(config.schema);
    auto migration_function = std::move(config.migration_function);
    auto initialization_function = std::move(config.initialization_function);
    auto audit_factory = std::move(config.audit_factory);
    config.schema = {};

    realm = Realm::make_shared_realm(std::move(config), version, shared_from_this());
    if (!m_notifier && !m_config.immutable() && m_config.automatic_change_notifications) {
        try {
            m_notifier = std::make_unique<ExternalCommitHelper>(*this);
        }
        catch (std::system_error const& ex) {
            throw RealmFileException(RealmFileException::Kind::AccessError,
                                     get_path(), ex.code().message(), "");
        }
    }
    m_weak_realm_notifiers.emplace_back(realm, config.cache);

    if (realm->config().sync_config)
        create_sync_session(false);

    if (!m_audit_context && audit_factory)
        m_audit_context = audit_factory();

    realm_lock.unlock_unchecked();
    if (schema) {
        realm->update_schema(std::move(*schema), config.schema_version, std::move(migration_function),
                             std::move(initialization_function));
    }
}

void RealmCoordinator::bind_to_context(Realm& realm)
{
    util::CheckedLockGuard lock(m_realm_mutex);
    for (auto& cached_realm : m_weak_realm_notifiers) {
        if (!cached_realm.is_for_realm(&realm))
            continue;
        cached_realm.bind_to_scheduler();
        return;
    }
    REALM_TERMINATE("Invalid Realm passed to bind_to_context()");
}

#if REALM_ENABLE_SYNC
std::shared_ptr<AsyncOpenTask> RealmCoordinator::get_synchronized_realm(Realm::Config config)
{
    if (!config.sync_config)
        throw std::logic_error("This method is only available for fully synchronized Realms.");

    util::CheckedLockGuard lock(m_realm_mutex);
    set_config(config);
    // FIXME: Re-enable once the server reintroduces support for State Realms.
    // bool exists = File::exists(m_config.path);
    create_sync_session(false /* exists */);
    return std::make_shared<AsyncOpenTask>(shared_from_this(), m_sync_session);
}

void RealmCoordinator::create_session(const Realm::Config& config)
{
    REALM_ASSERT(config.sync_config);
    util::CheckedLockGuard lock(m_realm_mutex);
    set_config(config);
    // FIXME: Re-enable once the server reintroduces support for State Realms.
    // bool exists = File::exists(m_config.path);
    create_sync_session(false /* exists */);
}

#endif

namespace realm {
namespace _impl {
REALM_NOINLINE void translate_file_exception(StringData path, bool immutable)
{
    try {
        throw;
    }
    catch (util::File::PermissionDenied const& ex) {
        throw RealmFileException(RealmFileException::Kind::PermissionDenied, ex.get_path(),
                                 util::format("Unable to open a realm at path '%1'. Please use a path where your app has %2 permissions.",
                                              ex.get_path(), immutable ? "read" : "read-write"),
                                 ex.what());
    }
    catch (util::File::Exists const& ex) {
        throw RealmFileException(RealmFileException::Kind::Exists, ex.get_path(),
                                 util::format("File at path '%1' already exists.", ex.get_path()),
                                 ex.what());
    }
    catch (util::File::NotFound const& ex) {
        throw RealmFileException(RealmFileException::Kind::NotFound, ex.get_path(),
                                 util::format("Directory at path '%1' does not exist.", ex.get_path()), ex.what());
    }
    catch (FileFormatUpgradeRequired const& ex) {
        throw RealmFileException(RealmFileException::Kind::FormatUpgradeRequired, path,
                                 "The Realm file format must be allowed to be upgraded "
                                 "in order to proceed.",
                                 ex.what());
    }
    catch (util::File::AccessError const& ex) {
        // Errors for `open()` include the path, but other errors don't. We
        // don't want two copies of the path in the error, so strip it out if it
        // appears, and then include it in our prefix.
        std::string underlying = ex.what();
        RealmFileException::Kind error_kind = RealmFileException::Kind::AccessError;
        // FIXME: Replace this with a proper specific exception type once Core adds support for it.
        if (underlying == "Bad or incompatible history type")
            error_kind = RealmFileException::Kind::BadHistoryError;
        auto pos = underlying.find(ex.get_path());
        if (pos != std::string::npos && pos > 0) {
            // One extra char at each end for the quotes
            underlying.replace(pos - 1, ex.get_path().size() + 2, "");
        }
        throw RealmFileException(error_kind, ex.get_path(),
                                 util::format("Unable to open a realm at path '%1': %2.", ex.get_path(), underlying), ex.what());
    }
    catch (IncompatibleLockFile const& ex) {
        throw RealmFileException(RealmFileException::Kind::IncompatibleLockFile, path,
                                 "Realm file is currently open in another process "
                                 "which cannot share access with this process. "
                                 "All processes sharing a single file must be the same architecture.",
                                 ex.what());
    }
    catch (UnsupportedFileFormatVersion const& ex) {
        throw RealmFileException(RealmFileException::Kind::FormatUpgradeRequired, path,
                                 util::format("Opening Realm files of format version %1 is not supported by this version of Realm", ex.source_version),
                                 ex.what());
    }
}
} // namespace _impl
} // namespace realm

void RealmCoordinator::open_db()
{
    if (m_db || m_read_only_group)
        return;

    bool server_synchronization_mode = m_config.sync_config || m_config.force_sync_history;
    try {
        if (m_config.immutable()) {
            if (m_config.realm_data.is_null()) {
                m_read_only_group = std::make_shared<Group>(m_config.path,
                                                            m_config.encryption_key.data(),
                                                            Group::mode_ReadOnly);
            }
            else {
                // Create in-memory read-only realm from existing buffer (without taking ownership of the buffer)
                m_read_only_group = std::make_unique<Group>(m_config.realm_data, false);
            }
            return;
        }

        if (server_synchronization_mode) {
#if REALM_ENABLE_SYNC
            m_history = sync::make_client_replication(m_config.path);
#else
            REALM_TERMINATE("Realm was not built with sync enabled");
#endif
        }
        else {
            m_history = make_in_realm_history(m_config.path);
        }

        DBOptions options;
        options.durability = m_config.in_memory
                           ? DBOptions::Durability::MemOnly
                           : DBOptions::Durability::Full;

        if (!m_config.fifo_files_fallback_path.empty()) {
            options.temp_dir = util::normalize_dir(m_config.fifo_files_fallback_path);
        }
        options.encryption_key = m_config.encryption_key.data();
        options.allow_file_format_upgrade = !m_config.disable_format_upgrade
                                         && m_config.schema_mode != SchemaMode::ResetFile;
        m_db = DB::create(*m_history, options);
    }
    catch (realm::FileFormatUpgradeRequired const&) {
        if (m_config.schema_mode != SchemaMode::ResetFile) {
            translate_file_exception(m_config.path, m_config.immutable());
        }
        util::File::remove(m_config.path);
        return open_db();
    }
    catch (UnsupportedFileFormatVersion const&) {
        if (m_config.schema_mode != SchemaMode::ResetFile) {
            translate_file_exception(m_config.path, m_config.immutable());
        }
        util::File::remove(m_config.path);
        return open_db();
    }
#if REALM_ENABLE_SYNC
    catch (IncompatibleHistories const& ex) {
        translate_file_exception(m_config.path, m_config.immutable()); // Throws
    }
#endif // REALM_ENABLE_SYNC
    catch (...) {
        translate_file_exception(m_config.path, m_config.immutable());
    }

    if (!m_config.should_compact_on_launch_function)
        return;

    size_t free_space = 0;
    size_t used_space = 0;
    if (auto tr = m_db->start_write(true)) {
        tr->commit();
        m_db->get_stats(free_space, used_space);
    }
    if (free_space > 0 && m_config.should_compact_on_launch_function(free_space + used_space, used_space))
        m_db->compact();
}

void RealmCoordinator::close()
{
    m_db->close();
    m_db = nullptr;
}

std::shared_ptr<Group> RealmCoordinator::begin_read(VersionID version, bool frozen_transaction)
{
    open_db();
    if (m_read_only_group)
        return m_read_only_group;
    return (frozen_transaction) ? m_db->start_frozen(version) : m_db->start_read(version);
}

uint64_t RealmCoordinator::get_schema_version() const noexcept
{
    util::CheckedLockGuard lock(m_schema_cache_mutex);
    return m_schema_version;
}

bool RealmCoordinator::get_cached_schema(Schema& schema, uint64_t& schema_version,
                                         uint64_t& transaction) const noexcept
{
    util::CheckedLockGuard lock(m_schema_cache_mutex);
    if (!m_cached_schema)
        return false;
    schema = *m_cached_schema;
    schema_version = m_schema_version;
    transaction = m_schema_transaction_version_max;
    return true;
}

void RealmCoordinator::cache_schema(Schema const& new_schema, uint64_t new_schema_version,
                                    uint64_t transaction_version)
{
    util::CheckedLockGuard lock(m_schema_cache_mutex);
    if (transaction_version < m_schema_transaction_version_max)
        return;
    if (new_schema.empty() || new_schema_version == ObjectStore::NotVersioned)
        return;

    m_cached_schema = new_schema;
    m_schema_version = new_schema_version;
    m_schema_transaction_version_min = transaction_version;
    m_schema_transaction_version_max = transaction_version;
}

void RealmCoordinator::clear_schema_cache_and_set_schema_version(uint64_t new_schema_version)
{
    util::CheckedLockGuard lock(m_schema_cache_mutex);
    m_cached_schema = util::none;
    m_schema_version = new_schema_version;
}

void RealmCoordinator::advance_schema_cache(uint64_t previous, uint64_t next)
{
    util::CheckedLockGuard lock(m_schema_cache_mutex);
    if (!m_cached_schema)
        return;
    REALM_ASSERT(previous <= m_schema_transaction_version_max);
    if (next < m_schema_transaction_version_min)
        return;
    m_schema_transaction_version_min = std::min(previous, m_schema_transaction_version_min);
    m_schema_transaction_version_max = std::max(next, m_schema_transaction_version_max);
}

RealmCoordinator::RealmCoordinator()
{
}

RealmCoordinator::~RealmCoordinator()
{
    {
        std::lock_guard<std::mutex> coordinator_lock(s_coordinator_mutex);
        for (auto it = s_coordinators_per_path.begin(); it != s_coordinators_per_path.end(); ) {
            if (it->second.expired()) {
                it = s_coordinators_per_path.erase(it);
            }
            else {
                ++it;
            }
        }
    }
    // Waits for the worker thread to join
    m_notifier = nullptr;

    // Ensure the notifiers aren't holding on to Transactions after we destroy
    // the History object the DB depends on
    // No locking needed here because the worker thread is gone
    for (auto& notifier : m_new_notifiers)
        notifier->release_data();
    for (auto& notifier : m_notifiers)
        notifier->release_data();
}

void RealmCoordinator::unregister_realm(Realm* realm)
{
    // Normally results notifiers are cleaned up by the background worker thread
    // but if that's disabled we need to ensure that any notifiers from this
    // Realm get cleaned up
    if (!m_config.automatic_change_notifications) {
        util::CheckedLockGuard lock(m_notifier_mutex);
        clean_up_dead_notifiers();
    }
    {
        util::CheckedLockGuard lock(m_realm_mutex);
        auto new_end = remove_if(begin(m_weak_realm_notifiers), end(m_weak_realm_notifiers),
                                 [=](auto& notifier) { return notifier.expired() || notifier.is_for_realm(realm); });
        m_weak_realm_notifiers.erase(new_end, end(m_weak_realm_notifiers));
    }
}

// Thread-safety analsys doesn't reasonably handle calling functions on different
// instances of this type
void RealmCoordinator::clear_cache() NO_THREAD_SAFETY_ANALYSIS
{
    std::vector<std::shared_ptr<Realm>> realms_to_close;
    std::vector<std::shared_ptr<RealmCoordinator>> coordinators;
    {
        std::lock_guard<std::mutex> lock(s_coordinator_mutex);

        for (auto& weak_coordinator : s_coordinators_per_path) {
            auto coordinator = weak_coordinator.second.lock();
            if (!coordinator) {
                continue;
            }
            coordinators.push_back(coordinator);

            coordinator->m_notifier = nullptr;

            // Gather a list of all of the realms which will be removed
            util::CheckedLockGuard lock(coordinator->m_realm_mutex);
            for (auto& weak_realm_notifier : coordinator->m_weak_realm_notifiers) {
                if (auto realm = weak_realm_notifier.realm()) {
                    realms_to_close.push_back(realm);
                }
            }
        }

        s_coordinators_per_path.clear();
    }
    coordinators.clear();

    // Close all of the previously cached Realms. This can't be done while
    // s_coordinator_mutex is held as it may try to re-lock it.
    for (auto& realm : realms_to_close)
        realm->close();
}

void RealmCoordinator::clear_all_caches()
{
    std::vector<std::weak_ptr<RealmCoordinator>> to_clear;
    {
        std::lock_guard<std::mutex> lock(s_coordinator_mutex);
        for (auto iter : s_coordinators_per_path) {
            to_clear.push_back(iter.second);
        }
    }
    for (auto weak_coordinator : to_clear) {
        if (auto coordinator = weak_coordinator.lock()) {
            coordinator->clear_cache();
        }
    }
}

void RealmCoordinator::assert_no_open_realms() noexcept
{
#ifdef REALM_DEBUG
    std::lock_guard<std::mutex> lock(s_coordinator_mutex);
    REALM_ASSERT(s_coordinators_per_path.empty());
#endif
}

void RealmCoordinator::wake_up_notifier_worker()
{
    if (m_notifier) {
        // FIXME: this wakes up the notification workers for all processes and
        // not just us. This might be worth optimizing in the future.
        m_notifier->notify_others();
    }
}

void RealmCoordinator::commit_write(Realm& realm)
{
    REALM_ASSERT(!m_config.immutable());
    REALM_ASSERT(realm.is_in_transaction());

    Transaction& tr = Realm::Internal::get_transaction(realm);
    {
        // Need to acquire this lock before committing or another process could
        // perform a write and notify us before we get the chance to set the
        // skip version
        util::CheckedLockGuard l(m_notifier_mutex);

        tr.commit_and_continue_as_read();

        // Don't need to check m_new_notifiers because those don't skip versions
        bool have_notifiers = std::any_of(m_notifiers.begin(), m_notifiers.end(),
                                          [&](auto&& notifier) { return notifier->is_for_realm(realm); });
        if (have_notifiers) {
            m_notifier_skip_version = Realm::Internal::get_transaction(realm).get_version_of_current_transaction();
        }
    }

#if REALM_ENABLE_SYNC
    // Realm could be closed in did_change. So send sync notification first before did_change.
    if (m_sync_session) {
        auto version = tr.get_version();
        SyncSession::Internal::nonsync_transact_notify(*m_sync_session, version);
    }
#endif
    if (realm.m_binding_context) {
        realm.m_binding_context->did_change({}, {});
    }

    if (m_notifier) {
        m_notifier->notify_others();
    }
}

void RealmCoordinator::enable_wait_for_change()
{
    m_db->enable_wait_for_change();
}

bool RealmCoordinator::wait_for_change(std::shared_ptr<Transaction> tr)
{
    return m_db->wait_for_change(tr);
}

void RealmCoordinator::wait_for_change_release()
{
    m_db->wait_for_change_release();
}

void RealmCoordinator::pin_version(VersionID versionid)
{
    if (m_async_error)
        return;
    if (!m_advancer_sg || versionid < m_advancer_sg->get_version_of_current_transaction())
        m_advancer_sg = m_db->start_read(versionid);
}

// Thread-safety analsys doesn't reasonably handle calling functions on different
// instances of this type
void RealmCoordinator::register_notifier(std::shared_ptr<CollectionNotifier> notifier) NO_THREAD_SAFETY_ANALYSIS
{
    auto version = notifier->version();
    auto& self = Realm::Internal::get_coordinator(*notifier->get_realm());
    {
        util::CheckedLockGuard lock(self.m_notifier_mutex);
        self.pin_version(version);
        self.m_new_notifiers.push_back(std::move(notifier));
    }
}

void RealmCoordinator::clean_up_dead_notifiers()
{
    auto swap_remove = [&](auto& container) {
        bool did_remove = false;
        for (size_t i = 0; i < container.size(); ++i) {
            if (container[i]->is_alive())
                continue;

            // Ensure the notifier is destroyed here even if there's lingering refs
            // to the async notifier elsewhere
            container[i]->release_data();

            if (container.size() > i + 1)
                container[i] = std::move(container.back());
            container.pop_back();
            --i;
            did_remove = true;
        }
        return did_remove;
    };

    if (swap_remove(m_notifiers) && m_notifiers.empty()) {
        m_notifier_sg = nullptr;
        m_notifier_skip_version = {0, 0};
    }
    if (swap_remove(m_new_notifiers) && m_new_notifiers.empty()) {
        m_advancer_sg = nullptr;
    }
}

void RealmCoordinator::on_change()
{
    run_async_notifiers();

    util::CheckedLockGuard lock(m_realm_mutex);
    for (auto& realm : m_weak_realm_notifiers) {
        realm.notify();
    }
}

namespace {
class IncrementalChangeInfo {
public:
    IncrementalChangeInfo(Transaction& sg,
                          std::vector<std::shared_ptr<_impl::CollectionNotifier>>& notifiers)
    : m_sg(sg)
    {
        if (notifiers.empty())
            return;

        auto cmp = [&](auto&& lft, auto&& rgt) {
            return lft->version() < rgt->version();
        };

        // Sort the notifiers by their source version so that we can pull them
        // all forward to the latest version in a single pass over the transaction log
        std::sort(notifiers.begin(), notifiers.end(), cmp);

        // Preallocate the required amount of space in the vector so that we can
        // safely give out pointers to within the vector
        size_t count = 1;
        for (auto it = notifiers.begin(), next = it + 1; next != notifiers.end(); ++it, ++next) {
            if (cmp(*it, *next))
                ++count;
        }
        m_info.reserve(count);
        m_info.resize(1);
        m_current = &m_info[0];
    }

    TransactionChangeInfo& current() const { return *m_current; }

    bool advance_incremental(VersionID version)
    {
        if (version != m_sg.get_version_of_current_transaction()) {
            transaction::advance(m_sg, *m_current, version);
            m_info.push_back({std::move(m_current->lists)});
            auto next = &m_info.back();
            for (auto& table : m_current->tables)
                next->tables[table.first];
            m_current = next;
            return true;
        }
        return false;
    }

    void advance_to_final(VersionID version)
    {
        if (!m_current) {
            transaction::advance(m_sg, nullptr, version);
            return;
        }

        transaction::advance(m_sg, *m_current, version);

        // We now need to combine the transaction change info objects so that all of
        // the notifiers see the complete set of changes from their first version to
        // the most recent one
        for (size_t i = m_info.size() - 1; i > 0; --i) {
            auto& cur = m_info[i];
            if (cur.tables.empty())
                continue;
            auto& prev = m_info[i - 1];
            if (prev.tables.empty()) {
                prev.tables = cur.tables;
                continue;
            }
            for (auto& ct : cur.tables) {
                auto& pt = prev.tables[ct.first];
                if (pt.empty())
                    pt = ct.second;
                else
                    pt.merge(ObjectChangeSet{ct.second});
            }
        }

        // Copy the list change info if there are multiple LinkViews for the same LinkList
        auto id = [](auto const& list) { return std::tie(list.table_key, list.col_key, list.row_key); };
        for (size_t i = 1; i < m_current->lists.size(); ++i) {
            for (size_t j = i; j > 0; --j) {
                if (id(m_current->lists[i]) == id(m_current->lists[j - 1])) {
                    m_current->lists[j - 1].changes->merge(CollectionChangeBuilder{*m_current->lists[i].changes});
                }
            }
        }
    }

private:
    std::vector<TransactionChangeInfo> m_info;
    TransactionChangeInfo* m_current = nullptr;
    Transaction& m_sg;
};
} // anonymous namespace

void RealmCoordinator::run_async_notifiers()
{
    util::CheckedUniqueLock lock(m_notifier_mutex);

    clean_up_dead_notifiers();

    if (m_notifiers.empty() && m_new_notifiers.empty()) {
        m_notifier_cv.notify_all();
        return;
    }

    if (!m_notifier_sg) {
        m_notifier_sg = m_db->start_read();
    }

    if (m_async_error) {
        std::move(m_new_notifiers.begin(), m_new_notifiers.end(), std::back_inserter(m_notifiers));
        m_new_notifiers.clear();
        m_notifier_cv.notify_all();
        return;
    }

    VersionID version;

    // Advance all of the new notifiers to the most recent version, if any
    auto new_notifiers = std::move(m_new_notifiers);
    IncrementalChangeInfo new_notifier_change_info(*m_advancer_sg, new_notifiers);
    auto advancer_sg = std::move(m_advancer_sg);

    if (!new_notifiers.empty()) {
        REALM_ASSERT(advancer_sg);
        REALM_ASSERT_3(advancer_sg->get_version_of_current_transaction().version,
                       <=, new_notifiers.front()->version().version);

        // The advancer SG can be at an older version than the oldest new notifier
        // if a notifier was added and then removed before it ever got the chance
        // to run, as we don't move the pin forward when removing dead notifiers
        transaction::advance(*advancer_sg, nullptr, new_notifiers.front()->version());

        // Advance each of the new notifiers to the latest version, attaching them
        // to the SG at their handover version. This requires a unique
        // TransactionChangeInfo for each source version, so that things don't
        // see changes from before the version they were handed over from.
        // Each Info has all of the changes between that source version and the
        // next source version, and they'll be merged together later after
        // releasing the lock
        for (auto& notifier : new_notifiers) {
            new_notifier_change_info.advance_incremental(notifier->version());
            notifier->attach_to(advancer_sg);
            notifier->add_required_change_info(new_notifier_change_info.current());
        }
        new_notifier_change_info.advance_to_final(VersionID{});

        // We want to advance the non-new notifiers to the same version as the
        // new notifiers to avoid having to merge changes from any new
        // transaction that happen immediately after this into the new notifier
        // changes
        version = advancer_sg->get_version_of_current_transaction();
    }
    else {
        // If we have no new notifiers we want to just advance to the latest
        // version, but we have to pick a "latest" version while holding the
        // notifier lock to avoid advancing over a transaction which should be
        // skipped
        // FIXME: this is comically slow
        version = m_db->start_read()->get_version_of_current_transaction();
        if (version == m_notifier_sg->get_version_of_current_transaction()) {
            // We were spuriously woken up and there isn't actually anything to do
            REALM_ASSERT(!m_notifier_skip_version.version);
            m_notifier_cv.notify_all();
            return;
        }
    }

    auto skip_version = m_notifier_skip_version;
    m_notifier_skip_version = {0, 0};

    // Make a copy of the notifiers vector and then release the lock to avoid
    // blocking other threads trying to register or unregister notifiers while we run them
    decltype(m_notifiers) notifiers;
    if (version != m_notifier_sg->get_version_of_current_transaction()) {
        // We only want to rerun the existing notifiers if the version has changed.
        // This is both a minor optimization and required for notification
        // skipping to work. The skip logic assumes that the notifier can't be
        // running when suppress_next() is called because it can only be called
        // from within a write transaction, and starting the write transaction
        // would have blocked until the notifier is done running. However,
        // on_change() can be triggered by things other than writes, so we may
        // be here even if the notifiers don't need to rerun.
        notifiers = m_notifiers;
    }
    m_notifiers.insert(m_notifiers.end(), new_notifiers.begin(), new_notifiers.end());
    lock.unlock();

    if (skip_version.version) {
        REALM_ASSERT(!notifiers.empty());
        REALM_ASSERT(version >= skip_version);
        IncrementalChangeInfo change_info(*m_notifier_sg, notifiers);
        for (auto& notifier : notifiers)
            notifier->add_required_change_info(change_info.current());
        change_info.advance_to_final(skip_version);

        for (auto& notifier : notifiers)
            notifier->run();

        util::CheckedLockGuard lock(m_notifier_mutex);
        for (auto& notifier : notifiers)
            notifier->prepare_handover();
    }

    // Advance the non-new notifiers to the same version as we advanced the new
    // ones to (or the latest if there were no new ones)
    IncrementalChangeInfo change_info(*m_notifier_sg, notifiers);
    for (auto& notifier : notifiers) {
        notifier->add_required_change_info(change_info.current());
    }
    change_info.advance_to_final(version);

    // Attach the new notifiers to the main SG and move them to the main list
    for (auto& notifier : new_notifiers) {
        notifier->attach_to(m_notifier_sg);
        notifier->run();
    }

    // Change info is now all ready, so the notifiers can now perform their
    // background work
    for (auto& notifier : notifiers) {
        notifier->run();
    }

    // Reacquire the lock while updating the fields that are actually read on
    // other threads
    util::CheckedLockGuard lock2(m_notifier_mutex);
    for (auto& notifier : new_notifiers) {
        notifier->prepare_handover();
    }
    for (auto& notifier : notifiers) {
        notifier->prepare_handover();
    }
    clean_up_dead_notifiers();
    m_notifier_cv.notify_all();
}

bool RealmCoordinator::can_advance(Realm& realm)
{
    bool changes = realm.last_seen_transaction_version() != m_db->get_version_of_latest_snapshot();
    return changes;
}

void RealmCoordinator::advance_to_ready(Realm& realm)
{
    util::CheckedUniqueLock lock(m_notifier_mutex);
    _impl::NotifierPackage notifiers(m_async_error, notifiers_for_realm(realm), this);
    lock.unlock();
    notifiers.package_and_wait(util::none);

    // FIXME: we probably won't actually want a strong pointer here
    auto sg = Realm::Internal::get_transaction_ref(realm);
    if (notifiers) {
        auto version = notifiers.version();
        if (version) {
            auto current_version = sg->get_version_of_current_transaction();
            // Notifications are out of date, so just discard
            // This should only happen if begin_read() was used to change the
            // read version outside of our control
            if (*version < current_version)
                return;
            // While there is a newer version, notifications are for the current
            // version so just deliver them without advancing
            if (*version == current_version) {
                if (realm.m_binding_context)
                    realm.m_binding_context->will_send_notifications();
                notifiers.after_advance();
                if (realm.m_binding_context)
                    realm.m_binding_context->did_send_notifications();
                return;
            }
        }
    }

    transaction::advance(sg, realm.m_binding_context.get(), notifiers);
}

std::vector<std::shared_ptr<_impl::CollectionNotifier>> RealmCoordinator::notifiers_for_realm(Realm& realm)
{
    std::vector<std::shared_ptr<_impl::CollectionNotifier>> ret;
    for (auto& notifier : m_new_notifiers) {
        if (notifier->is_for_realm(realm))
            ret.push_back(notifier);
    }
    for (auto& notifier : m_notifiers) {
        if (notifier->is_for_realm(realm))
            ret.push_back(notifier);
    }
    return ret;
}

bool RealmCoordinator::advance_to_latest(Realm& realm)
{
    // FIXME: we probably won't actually want a strong pointer here
    auto self = shared_from_this();
    auto sg = Realm::Internal::get_transaction_ref(realm);
    util::CheckedUniqueLock lock(m_notifier_mutex);
    _impl::NotifierPackage notifiers(m_async_error, notifiers_for_realm(realm), this);
    lock.unlock();
    notifiers.package_and_wait(sg->get_version_of_latest_snapshot());

    auto version = sg->get_version_of_current_transaction();
    transaction::advance(sg, realm.m_binding_context.get(), notifiers);

    // Realm could be closed in the callbacks.
    if (realm.is_closed())
        return false;

    return version != sg->get_version_of_current_transaction();
}

void RealmCoordinator::promote_to_write(Realm& realm)
{
    REALM_ASSERT(!realm.is_in_transaction());

    util::CheckedUniqueLock lock(m_notifier_mutex);
    _impl::NotifierPackage notifiers(m_async_error, notifiers_for_realm(realm), this);
    lock.unlock();

    // FIXME: we probably won't actually want a strong pointer here
    auto tr = Realm::Internal::get_transaction_ref(realm);
    transaction::begin(tr, realm.m_binding_context.get(), notifiers);
}

void RealmCoordinator::process_available_async(Realm& realm)
{
    REALM_ASSERT(!realm.is_in_transaction());

    util::CheckedUniqueLock lock(m_notifier_mutex);
    auto notifiers = notifiers_for_realm(realm);
    if (notifiers.empty())
        return;

    if (auto error = m_async_error) {
        lock.unlock();
        if (realm.m_binding_context)
            realm.m_binding_context->will_send_notifications();
        for (auto& notifier : notifiers)
            notifier->deliver_error(m_async_error);
        if (realm.m_binding_context)
            realm.m_binding_context->did_send_notifications();
        return;
    }

    bool in_read = realm.is_in_read_transaction();
    auto& sg = Realm::Internal::get_transaction(realm);
    auto version = sg.get_version_of_current_transaction();
    auto package = [&](auto& notifier) {
        return !(notifier->has_run() && (!in_read || notifier->version() == version) && notifier->package_for_delivery());
    };
    notifiers.erase(std::remove_if(begin(notifiers), end(notifiers), package), end(notifiers));
    if (notifiers.empty())
        return;
    lock.unlock();

    // no before advance because the Realm is already at the given version,
    // because we're either sending initial notifications or the write was
    // done on this Realm instance

    if (realm.m_binding_context) {
        realm.m_binding_context->will_send_notifications();
        if (realm.is_closed()) // i.e. the Realm was closed in the callback above
            return;
    }

    for (auto& notifier : notifiers)
        notifier->after_advance();

    if (realm.m_binding_context)
        realm.m_binding_context->did_send_notifications();
}

void RealmCoordinator::set_transaction_callback(std::function<void(VersionID, VersionID)> fn)
{
    create_sync_session(false);
    util::CheckedLockGuard lock(m_transaction_callback_mutex);
    m_transaction_callback = std::move(fn);
}

bool RealmCoordinator::compact()
{
    return m_db->compact();
}<|MERGE_RESOLUTION|>--- conflicted
+++ resolved
@@ -202,11 +202,7 @@
     }
 }
 
-<<<<<<< HEAD
 std::shared_ptr<Realm> RealmCoordinator::get_cached_realm(Realm::Config const& config, std::shared_ptr<util::Scheduler> scheduler)
-=======
-std::shared_ptr<Realm> RealmCoordinator::get_cached_realm(Realm::Config const& config, std::shared_ptr<Scheduler> scheduler)
->>>>>>> 59ba52b6
 {
     if (!config.cache)
         return nullptr;
@@ -214,11 +210,7 @@
     return do_get_cached_realm(config, scheduler);
 }
 
-<<<<<<< HEAD
 std::shared_ptr<Realm> RealmCoordinator::do_get_cached_realm(Realm::Config const& config, std::shared_ptr<util::Scheduler> scheduler)
-=======
-std::shared_ptr<Realm> RealmCoordinator::do_get_cached_realm(Realm::Config const& config, std::shared_ptr<Scheduler> scheduler)
->>>>>>> 59ba52b6
 {
     if (!config.cache)
         return nullptr;
