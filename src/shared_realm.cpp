////////////////////////////////////////////////////////////////////////////
//
// Copyright 2015 Realm Inc.
//
// Licensed under the Apache License, Version 2.0 (the "License");
// you may not use this file except in compliance with the License.
// You may obtain a copy of the License at
//
// http://www.apache.org/licenses/LICENSE-2.0
//
// Unless required by applicable law or agreed to in writing, software
// distributed under the License is distributed on an "AS IS" BASIS,
// WITHOUT WARRANTIES OR CONDITIONS OF ANY KIND, either express or implied.
// See the License for the specific language governing permissions and
// limitations under the License.
//
////////////////////////////////////////////////////////////////////////////

#include "shared_realm.hpp"

#include "impl/collection_notifier.hpp"
#include "impl/realm_coordinator.hpp"
#include "impl/transact_log_handler.hpp"
#include "util/fifo.hpp"

#include "audit.hpp"
#include "binding_context.hpp"
#include "list.hpp"
#include "object.hpp"
#include "object_schema.hpp"
#include "object_store.hpp"
#include "results.hpp"
#include "schema.hpp"
#include "thread_safe_reference.hpp"

#include <realm/db.hpp>
#include <realm/util/scope_exit.hpp>

#if REALM_ENABLE_SYNC
#include "sync/impl/sync_file.hpp"
#include "sync/sync_config.hpp"
#include "sync/sync_manager.hpp"

#include <realm/sync/history.hpp>
#include <realm/sync/permissions.hpp>
#include <realm/sync/version.hpp>
#else
namespace realm {
namespace sync {
    struct PermissionsCache {};
    struct TableInfoCache {};
}
}
#endif

using namespace realm;
using namespace realm::_impl;

Realm::Realm(Config config, std::shared_ptr<_impl::RealmCoordinator> coordinator, MakeSharedTag)
: m_config(std::move(config))
, m_execution_context(m_config.execution_context)
{
    if (!coordinator->get_cached_schema(m_schema, m_schema_version, m_schema_transaction_version)) {
        m_group = coordinator->begin_read();
        read_schema_from_group_if_needed();
        coordinator->cache_schema(m_schema, m_schema_version, m_schema_transaction_version);
        m_group = nullptr;
    }

    m_coordinator = std::move(coordinator);
}

#if REALM_ENABLE_SYNC
static bool is_nonupgradable_history(IncompatibleHistories const& ex)
{
    // FIXME: Replace this with a proper specific exception type once Core adds support for it.
    return std::string(ex.what()).find(std::string("Incompatible histories. Nonupgradable history schema")) != npos;
}
#endif

<<<<<<< HEAD
=======
void Realm::open_with_config(const Config& config,
                             std::unique_ptr<Replication>& history,
                             std::unique_ptr<SharedGroup>& shared_group,
                             std::unique_ptr<Group>& read_only_group,
                             Realm* realm)
{
    bool server_synchronization_mode = bool(config.sync_config) || config.force_sync_history;
    try {
        if (config.immutable()) {
            if (config.realm_data.is_null()) {
                read_only_group = std::make_unique<Group>(config.path, config.encryption_key.data(), Group::mode_ReadOnly);
            }
            else {
                // Create in-memory read-only realm from existing buffer (without taking ownership of the buffer)
                read_only_group = std::make_unique<Group>(config.realm_data, false);
            }
        }
        else {
            if (server_synchronization_mode) {
#if REALM_ENABLE_SYNC
                history = realm::sync::make_client_history(config.path);
#else
                REALM_TERMINATE("Realm was not built with sync enabled");
#endif
            }
            else {
                history = realm::make_in_realm_history(config.path);
            }

            SharedGroupOptions options;
            options.durability = config.in_memory ? SharedGroupOptions::Durability::MemOnly :
                                                    SharedGroupOptions::Durability::Full;

            options.temp_dir = util::normalize_dir(config.fifo_files_fallback_path);
            options.encryption_key = config.encryption_key.data();
            options.allow_file_format_upgrade = !config.disable_format_upgrade &&
                                                config.schema_mode != SchemaMode::ResetFile;
            options.upgrade_callback = [&](int from_version, int to_version) {
                if (realm) {
                    realm->upgrade_initial_version = from_version;
                    realm->upgrade_final_version = to_version;
                }
            };
            shared_group = std::make_unique<SharedGroup>(*history, options);
        }
    }
    catch (realm::FileFormatUpgradeRequired const&) {
        if (config.schema_mode != SchemaMode::ResetFile) {
            translate_file_exception(config.path, config.immutable());
        }
        util::File::remove(config.path);
        open_with_config(config, history, shared_group, read_only_group, realm);
    }
#if REALM_ENABLE_SYNC
    catch (IncompatibleHistories const& ex) {
        if (!server_synchronization_mode || !is_nonupgradable_history(ex))
            translate_file_exception(config.path, config.immutable()); // Throws

        // Move the Realm file into the recovery directory.
        std::string recovery_directory = SyncManager::shared().recovery_directory_path(config.sync_config ? config.sync_config->recovery_directory : none);
        std::string new_realm_path = util::reserve_unique_file_name(recovery_directory, "synced-realm-XXXXXXX");
        util::File::move(config.path, new_realm_path);

        const char* message = "The local copy of this synced Realm was created with an incompatible version of "
                              "Realm. It has been moved aside, and the Realm will be re-downloaded the next time it "
                              "is opened. You should write a handler for this error that uses the provided "
                              "configuration to open the old Realm in read-only mode to recover any pending changes "
                              "and then remove the Realm file.";
        throw RealmFileException(RealmFileException::Kind::IncompatibleSyncedRealm, std::move(new_realm_path),
                                 message, ex.what());
    }
#endif // REALM_ENABLE_SYNC
    catch (...) {
        translate_file_exception(config.path, config.immutable());
    }
}

>>>>>>> 33e57c43
Realm::~Realm()
{
    if (m_coordinator) {
        m_coordinator->unregister_realm(this);
    }
}

bool Realm::is_partial() const noexcept
{
#if REALM_ENABLE_SYNC
    return m_config.sync_config && m_config.sync_config->is_partial;
#else
    return false;
#endif
}

Group& Realm::read_group()
{
    verify_open();

    if (!m_group)
        begin_read(VersionID{});
    return *m_group;
}

Transaction& Realm::transaction()
{
    REALM_ASSERT(!m_config.immutable());
    return static_cast<Transaction&>(read_group());
}

Transaction& Realm::transaction() const
{
    REALM_ASSERT(!m_config.immutable());
    // FIXME: read_group() is not even remotly const
    return static_cast<Transaction&>(const_cast<Realm*>(this)->read_group());
}

std::shared_ptr<Transaction> Realm::transaction_ref()
{
    return std::static_pointer_cast<Transaction>(m_group);
}

std::shared_ptr<DB>& Realm::Internal::get_db(Realm& realm) {
    return realm.m_coordinator->m_db;
}

void Realm::Internal::begin_read(Realm& realm, VersionID version_id)
{
    realm.begin_read(version_id);
}

void Realm::begin_read(VersionID version_id)
{
    REALM_ASSERT(!m_group);
    m_group = m_coordinator->begin_read(version_id);
    add_schema_change_handler();
    read_schema_from_group_if_needed();
}

SharedRealm Realm::get_shared_realm(Config config)
{
    auto coordinator = RealmCoordinator::get_coordinator(config.path);
    return coordinator->get_realm(std::move(config));
}

void Realm::set_schema(Schema const& reference, Schema schema)
{
    m_dynamic_schema = false;
    schema.copy_table_columns_from(reference);
    m_schema = std::move(schema);
    notify_schema_changed();
}

void Realm::read_schema_from_group_if_needed()
{
    if (m_config.immutable()) {
        REALM_ASSERT(m_group);
        if (m_schema.empty()) {
            m_schema_version = ObjectStore::get_schema_version(*m_group);
            m_schema = ObjectStore::schema_from_group(*m_group);
        }
        return;
    }

    Group& group = read_group();
    auto current_version = transaction().get_version_of_current_transaction().version;
    if (m_schema_transaction_version == current_version)
        return;

    m_schema_transaction_version = current_version;
    m_schema_version = ObjectStore::get_schema_version(group);
    auto schema = ObjectStore::schema_from_group(group);
    if (m_coordinator)
        m_coordinator->cache_schema(schema, m_schema_version,
                                    m_schema_transaction_version);

    if (m_dynamic_schema) {
        if (m_schema == schema) {
            // The structure of the schema hasn't changed. Bring the table column indices up to date.
            m_schema.copy_table_columns_from(schema);
        }
        else {
            // The structure of the schema has changed, so replace our copy of the schema.
            m_schema = std::move(schema);
        }
    }
    else {
        ObjectStore::verify_valid_external_changes(m_schema.compare(schema));
        m_schema.copy_table_columns_from(schema);
    }
    notify_schema_changed();
}

bool Realm::reset_file(Schema& schema, std::vector<SchemaChange>& required_changes)
{
    // FIXME: this does not work if multiple processes try to open the file at
    // the same time, or even multiple threads if there is not any external
    // synchronization. The latter is probably fixable, but making it
    // multi-process-safe requires some sort of multi-process exclusive lock
    m_group = nullptr;
    m_coordinator->close();
    util::File::remove(m_config.path);

    m_schema = ObjectStore::schema_from_group(read_group());
    m_schema_version = ObjectStore::get_schema_version(read_group());
    required_changes = m_schema.compare(schema);
    m_coordinator->clear_schema_cache_and_set_schema_version(m_schema_version);
    return false;
}

bool Realm::schema_change_needs_write_transaction(Schema& schema,
                                                  std::vector<SchemaChange>& changes,
                                                  uint64_t version)
{
    if (version == m_schema_version && changes.empty())
        return false;

    switch (m_config.schema_mode) {
        case SchemaMode::Automatic:
            if (version < m_schema_version && m_schema_version != ObjectStore::NotVersioned)
                throw InvalidSchemaVersionException(m_schema_version, version);
            return true;

        case SchemaMode::Immutable:
            if (version != m_schema_version)
                throw InvalidSchemaVersionException(m_schema_version, version);
            REALM_FALLTHROUGH;
        case SchemaMode::ReadOnlyAlternative:
            ObjectStore::verify_compatible_for_immutable_and_readonly(changes);
            return false;

        case SchemaMode::ResetFile:
            if (m_schema_version == ObjectStore::NotVersioned)
                return true;
            if (m_schema_version == version && !ObjectStore::needs_migration(changes))
                return true;
            reset_file(schema, changes);
            return true;

        case SchemaMode::Additive: {
            bool will_apply_index_changes = version > m_schema_version;
            if (ObjectStore::verify_valid_additive_changes(changes, will_apply_index_changes))
                return true;
            return version != m_schema_version;
        }

        case SchemaMode::Manual:
            if (version < m_schema_version && m_schema_version != ObjectStore::NotVersioned)
                throw InvalidSchemaVersionException(m_schema_version, version);
            if (version == m_schema_version) {
                ObjectStore::verify_no_changes_required(changes);
                REALM_UNREACHABLE(); // changes is non-empty so above line always throws
            }
            return true;
    }
    REALM_COMPILER_HINT_UNREACHABLE();
}

Schema Realm::get_full_schema()
{
    if (!m_config.immutable())
        refresh();

    // If the user hasn't specified a schema previously then m_schema is always
    // the full schema
    if (m_dynamic_schema)
        return m_schema;

    // Otherwise we may have a subset of the file's schema, so we need to get
    // the complete thing to calculate what changes to make
    if (m_config.immutable())
        return ObjectStore::schema_from_group(read_group());

    Schema actual_schema;
    uint64_t actual_version;
    uint64_t version = -1;
    bool got_cached = m_coordinator->get_cached_schema(actual_schema, actual_version, version);
    if (!got_cached || version != transaction().get_version_of_current_transaction().version)
        return ObjectStore::schema_from_group(read_group());
    return actual_schema;
}

void Realm::set_schema_subset(Schema schema)
{
    REALM_ASSERT(m_dynamic_schema);
    REALM_ASSERT(m_schema_version != ObjectStore::NotVersioned);

    std::vector<SchemaChange> changes = m_schema.compare(schema);
    switch (m_config.schema_mode) {
        case SchemaMode::Automatic:
        case SchemaMode::ResetFile:
            ObjectStore::verify_no_migration_required(changes);
            break;

        case SchemaMode::Immutable:
        case SchemaMode::ReadOnlyAlternative:
            ObjectStore::verify_compatible_for_immutable_and_readonly(changes);
            break;

        case SchemaMode::Additive:
            ObjectStore::verify_valid_additive_changes(changes);
            break;

        case SchemaMode::Manual:
            ObjectStore::verify_no_changes_required(changes);
            break;
    }

    set_schema(m_schema, std::move(schema));
}

void Realm::update_schema(Schema schema, uint64_t version, MigrationFunction migration_function,
                          DataInitializationFunction initialization_function, bool in_transaction)
{
    schema.validate();

    Schema actual_schema = get_full_schema();
    std::vector<SchemaChange> required_changes = actual_schema.compare(schema);

    if (!schema_change_needs_write_transaction(schema, required_changes, version)) {
        set_schema(actual_schema, std::move(schema));
        return;
    }
    // Either the schema version has changed or we need to do non-migration changes

    if (!in_transaction) {
        transaction().promote_to_write();

        // Beginning the write transaction may have advanced the version and left
        // us with nothing to do if someone else initialized the schema on disk
        if (m_new_schema) {
            actual_schema = *m_new_schema;
            required_changes = actual_schema.compare(schema);
            if (!schema_change_needs_write_transaction(schema, required_changes, version)) {
                cancel_transaction();
                cache_new_schema();
                set_schema(actual_schema, std::move(schema));
                return;
            }
        }
        cache_new_schema();
    }

    // Cancel the write transaction if we exit this function before committing it
    auto cleanup = util::make_scope_exit([&]() noexcept {
        // When in_transaction is true, caller is responsible to cancel the transaction.
        if (!in_transaction && is_in_transaction())
            cancel_transaction();
    });

    uint64_t old_schema_version = m_schema_version;
    bool additive = m_config.schema_mode == SchemaMode::Additive;
    if (migration_function && !additive) {
        auto wrapper = [&] {
            auto config = m_config;
            config.schema_mode = SchemaMode::ReadOnlyAlternative;
            config.schema = util::none;
            // Don't go through the normal codepath for opening a Realm because
            // we're using a mismatched config
            auto old_realm = std::make_shared<Realm>(std::move(config),
                                                     m_coordinator, MakeSharedTag{});
            migration_function(old_realm, shared_from_this(), m_schema);
        };

        // migration function needs to see the target schema on the "new" Realm
        std::swap(m_schema, schema);
        std::swap(m_schema_version, version);
        m_in_migration = true;
        auto restore = util::make_scope_exit([&]() noexcept {
            std::swap(m_schema, schema);
            std::swap(m_schema_version, version);
            m_in_migration = false;
        });

        ObjectStore::apply_schema_changes(read_group(), version, m_schema, m_schema_version,
                                          m_config.schema_mode, required_changes, util::none, wrapper);
    }
    else {
        util::Optional<std::string> sync_user_id;
#if REALM_ENABLE_SYNC
        if (m_config.sync_config && m_config.sync_config->is_partial)
            sync_user_id = m_config.sync_config->user->identity();
#endif
        ObjectStore::apply_schema_changes(read_group(), m_schema_version, schema, version,
                                          m_config.schema_mode, required_changes, std::move(sync_user_id));
        REALM_ASSERT_DEBUG(additive || (required_changes = ObjectStore::schema_from_group(read_group()).compare(schema)).empty());
    }

    if (initialization_function && old_schema_version == ObjectStore::NotVersioned) {
        // Initialization function needs to see the latest schema
        uint64_t temp_version = ObjectStore::get_schema_version(read_group());
        std::swap(m_schema, schema);
        std::swap(m_schema_version, temp_version);
        auto restore = util::make_scope_exit([&]() noexcept {
            std::swap(m_schema, schema);
            std::swap(m_schema_version, temp_version);
        });
        initialization_function(shared_from_this());
    }

    if (!in_transaction) {
        commit_transaction();
    }

    m_schema = std::move(schema);
    m_schema_version = ObjectStore::get_schema_version(read_group());
    m_dynamic_schema = false;
    m_coordinator->clear_schema_cache_and_set_schema_version(version);
    notify_schema_changed();
}

void Realm::add_schema_change_handler()
{
    if (m_config.immutable())
        return;
    m_group->set_schema_change_notification_handler([&] {
        m_new_schema = ObjectStore::schema_from_group(read_group());
        m_schema_version = ObjectStore::get_schema_version(read_group());
        if (m_dynamic_schema) {
            m_schema = *m_new_schema;
        }
        else
            m_schema.copy_table_columns_from(*m_new_schema);

        notify_schema_changed();
    });
}

void Realm::cache_new_schema()
{
    auto new_version = transaction().get_version_of_current_transaction().version;
    if (m_new_schema)
        m_coordinator->cache_schema(std::move(*m_new_schema),
                                    m_schema_version, new_version);
    else
        m_coordinator->advance_schema_cache(m_schema_transaction_version, new_version);
    m_schema_transaction_version = new_version;
    m_new_schema = util::none;
}

void Realm::translate_schema_error()
{
    // Read the new (incompatible) schema without changing our read transaction
    auto new_schema = ObjectStore::schema_from_group(*m_coordinator->begin_read());

    // Should always throw
    ObjectStore::verify_valid_external_changes(m_schema.compare(new_schema, true));

    // Something strange happened so just rethrow the old exception
    throw;
}

void Realm::notify_schema_changed()
{
    if (m_binding_context) {
        m_binding_context->schema_did_change(m_schema);
    }
}

static void check_read_write(const Realm* realm)
{
    if (realm->config().immutable()) {
        throw InvalidTransactionException("Can't perform transactions on read-only Realms.");
    }
}

static void check_write(const Realm* realm)
{
    if (realm->config().immutable() || realm->config().read_only_alternative()) {
        throw InvalidTransactionException("Can't perform transactions on read-only Realms.");
    }
}

void Realm::verify_thread() const
{
    if (!m_execution_context.contains<std::thread::id>())
        return;

    auto thread_id = m_execution_context.get<std::thread::id>();
    if (thread_id != std::this_thread::get_id())
        throw IncorrectThreadException();
}

void Realm::verify_in_write() const
{
    if (!is_in_transaction()) {
        throw InvalidTransactionException("Cannot modify managed objects outside of a write transaction.");
    }
}

void Realm::verify_open() const
{
    if (is_closed()) {
        throw ClosedRealmException();
    }
}

VersionID Realm::read_transaction_version() const
{
    verify_thread();
    verify_open();
    check_read_write(this);
    return m_shared_group->get_version_of_current_transaction();
}

bool Realm::is_in_transaction() const noexcept
{
    return !m_config.immutable()
        && !is_closed()
        && m_group && transaction().get_transact_stage() == DB::transact_Writing;
}

util::Optional<VersionID> Realm::current_transaction_version() const
{
    util::Optional<VersionID> ret;
    if (m_group) {
        ret = static_cast<Transaction&>(*m_group).get_version_of_current_transaction();
    }
    return ret;
}

void Realm::enable_wait_for_change()
{
    m_coordinator->enable_wait_for_change();
}

bool Realm::wait_for_change()
{
    return m_group ? m_coordinator->wait_for_change(transaction_ref()) : false;
}

void Realm::wait_for_change_release()
{
    m_coordinator->wait_for_change_release();
}

void Realm::begin_transaction()
{
    verify_thread();
    check_write(this);

    if (is_in_transaction()) {
        throw InvalidTransactionException("The Realm is already in a write transaction");
    }

    // Any of the callbacks to user code below could drop the last remaining
    // strong reference to `this`
    auto retain_self = shared_from_this();

    // If we're already in the middle of sending notifications, just begin the
    // write transaction without sending more notifications. If this actually
    // advances the read version this could leave the user in an inconsistent
    // state, but that's unavoidable.
    if (m_is_sending_notifications) {
        _impl::NotifierPackage notifiers;
        transaction::begin(transaction_ref(), m_binding_context.get(), notifiers);
        return;
    }

    // make sure we have a read transaction
    read_group();

    m_is_sending_notifications = true;
    auto cleanup = util::make_scope_exit([this]() noexcept {
        m_is_sending_notifications = false;
    });

    try {
        m_coordinator->promote_to_write(*this);
    }
    catch (_impl::UnsupportedSchemaChange const&) {
        translate_schema_error();
    }
    cache_new_schema();
}

void Realm::commit_transaction()
{
    check_write(this);
    verify_thread();

    if (!is_in_transaction()) {
        throw InvalidTransactionException("Can't commit a non-existing write transaction");
    }

    if (auto audit = audit_context()) {
        auto prev_version = m_shared_group->pin_version();
        m_coordinator->commit_write(*this);
        audit->record_write(prev_version, m_shared_group->get_version_of_current_transaction());
        m_shared_group->unpin_version(prev_version);
    }
    else {
        m_coordinator->commit_write(*this);
    }
    cache_new_schema();
    invalidate_permission_cache();
}

void Realm::cancel_transaction()
{
    check_write(this);
    verify_thread();

    if (!is_in_transaction()) {
        throw InvalidTransactionException("Can't cancel a non-existing write transaction");
    }

    transaction::cancel(transaction(), m_binding_context.get());
    invalidate_permission_cache();
}

void Realm::invalidate()
{
    verify_open();
    verify_thread();
    check_read_write(this);

    if (m_is_sending_notifications) {
        return;
    }

    if (is_in_transaction()) {
        cancel_transaction();
    }

    m_permissions_cache = nullptr;
    m_table_info_cache = nullptr;
    m_group = nullptr;
}

bool Realm::compact()
{
    verify_thread();
    verify_open();

    if (m_config.immutable() || m_config.read_only_alternative()) {
        throw InvalidTransactionException("Can't compact a read-only Realm");
    }
    if (is_in_transaction()) {
        throw InvalidTransactionException("Can't compact a Realm within a write transaction");
    }

    verify_open();
    m_group = nullptr;
    return m_coordinator->compact();
}

void Realm::write_copy(StringData path, BinaryData key)
{
    if (key.data() && key.size() != 64) {
        throw InvalidEncryptionKeyException();
    }
    verify_thread();
    try {
        read_group().write(path, key.data());
    }
    catch (...) {
        _impl::translate_file_exception(path);
    }
}

OwnedBinaryData Realm::write_copy()
{
    verify_thread();
    BinaryData buffer = read_group().write_to_mem();

    // Since OwnedBinaryData does not have a constructor directly taking
    // ownership of BinaryData, we have to do this to avoid copying the buffer
    return OwnedBinaryData(std::unique_ptr<char[]>((char*)buffer.data()), buffer.size());
}

void Realm::notify()
{
    if (is_closed() || is_in_transaction()) {
        return;
    }

    verify_thread();
    invalidate_permission_cache();

    // Any of the callbacks to user code below could drop the last remaining
    // strong reference to `this`
    auto retain_self = shared_from_this();

    if (m_binding_context) {
        m_binding_context->before_notify();
    }

    auto cleanup = util::make_scope_exit([this]() noexcept { m_is_sending_notifications = false; });
    if (!m_coordinator->can_advance(*this)) {
        m_is_sending_notifications = true;
        m_coordinator->process_available_async(*this);
        return;
    }

    if (m_binding_context) {
        m_binding_context->changes_available();

        // changes_available() may have advanced the read version, and if
        // so we don't need to do anything further
        if (!m_coordinator->can_advance(*this))
            return;
    }

    m_is_sending_notifications = true;
    if (m_auto_refresh) {
        if (m_group) {
            try {
                m_coordinator->advance_to_ready(*this);
            }
            catch (_impl::UnsupportedSchemaChange const&) {
                translate_schema_error();
            }
            if (!is_closed())
                cache_new_schema();
        }
        else  {
            if (m_binding_context) {
                m_binding_context->did_change({}, {});
            }
            if (!is_closed()) {
                m_coordinator->process_available_async(*this);
            }
        }
    }
}

bool Realm::refresh()
{
    verify_thread();
    check_read_write(this);

    // can't be any new changes if we're in a write transaction
    if (is_in_transaction()) {
        return false;
    }
    // don't advance if we're already in the process of advancing as that just
    // makes things needlessly complicated
    if (m_is_sending_notifications) {
        return false;
    }
    invalidate_permission_cache();

    // Any of the callbacks to user code below could drop the last remaining
    // strong reference to `this`
    auto retain_self = shared_from_this();

    m_is_sending_notifications = true;
    auto cleanup = util::make_scope_exit([this]() noexcept { m_is_sending_notifications = false; });

    if (m_binding_context) {
        m_binding_context->before_notify();
    }
    if (m_group) {
        try {
            bool version_changed = m_coordinator->advance_to_latest(*this);
            if (is_closed())
                return false;
            cache_new_schema();
            return version_changed;
        }
        catch (_impl::UnsupportedSchemaChange const&) {
            translate_schema_error();
        }
    }

    // No current read transaction, so just create a new one
    read_group();
    m_coordinator->process_available_async(*this);
    return true;
}

bool Realm::can_deliver_notifications() const noexcept
{
    if (m_config.immutable() || !m_config.automatic_change_notifications) {
        return false;
    }

    if (m_binding_context && !m_binding_context->can_deliver_notifications()) {
        return false;
    }

    return true;
}

uint64_t Realm::get_schema_version(const Realm::Config &config)
{
    auto coordinator = RealmCoordinator::get_coordinator(config);
    auto version = coordinator->get_schema_version();
    if (version == ObjectStore::NotVersioned)
        version = ObjectStore::get_schema_version(*coordinator->begin_read());
    return version;
}

void Realm::close()
{
    if (m_coordinator) {
        m_coordinator->unregister_realm(this);
    }
    if (!m_config.immutable()) {
        transaction().close();
    }

    m_permissions_cache = nullptr;
    m_table_info_cache = nullptr;
    m_group = nullptr;
    m_binding_context = nullptr;
    m_coordinator = nullptr;
}

util::Optional<int> Realm::file_format_upgraded_from_version() const
{
    if (upgrade_initial_version != upgrade_final_version) {
        return upgrade_initial_version;
    }
    return util::none;
}

template <typename T>
realm::ThreadSafeReference<T> Realm::obtain_thread_safe_reference(T const& value)
{
    verify_thread();
    if (is_in_transaction()) {
        throw InvalidTransactionException("Cannot obtain thread safe reference during a write transaction.");
    }
    return ThreadSafeReference<T>(value);
}

template ThreadSafeReference<Object> Realm::obtain_thread_safe_reference(Object const& value);
template ThreadSafeReference<List> Realm::obtain_thread_safe_reference(List const& value);
template ThreadSafeReference<Results> Realm::obtain_thread_safe_reference(Results const& value);

template <typename T>
T Realm::resolve_thread_safe_reference(ThreadSafeReference<T> reference)
{
    verify_thread();
    if (is_in_transaction()) {
        throw InvalidTransactionException("Cannot resolve thread safe reference during a write transaction.");
    }
    invalidate_permission_cache();

    // Any of the callbacks to user code below could drop the last remaining
    // strong reference to `this`
    auto retain_self = shared_from_this();

//    VersionID reference_version(reference.m_version_id);
    VersionID reference_version; // FIXME

    // Ensure we're on the same version as the reference
    if (!m_group) {
        // A read transaction doesn't yet exist, so create at the reference's version
        begin_read(reference_version);
    }
    else {
        // A read transaction does exist, but let's make sure that its version matches the reference's
        auto current_version = transaction().get_version_of_current_transaction();
        if (reference_version == current_version) {
            return std::move(reference).import_into(retain_self);
        }

        refresh();

        current_version = transaction().get_version_of_current_transaction();

        // If the reference's version is behind, advance it to our version
        if (reference_version < current_version) {
            auto transaction = std::static_pointer_cast<Transaction>(m_coordinator->begin_read(reference_version));
            T imported_value = std::move(reference).import_into(retain_self);
            transaction->advance_read(current_version);
            if (!imported_value.is_valid())
                return T{};
            reference = ThreadSafeReference<T>(imported_value);
        }
    }

    return std::move(reference).import_into(retain_self);
}

template Object Realm::resolve_thread_safe_reference(ThreadSafeReference<Object> reference);
template List Realm::resolve_thread_safe_reference(ThreadSafeReference<List> reference);
template Results Realm::resolve_thread_safe_reference(ThreadSafeReference<Results> reference);

AuditInterface* Realm::audit_context() const noexcept
{
    return m_coordinator ? m_coordinator->audit_context() : nullptr;
}

#if REALM_ENABLE_SYNC
static_assert(static_cast<int>(ComputedPrivileges::Read) == static_cast<int>(sync::Privilege::Read), "");
static_assert(static_cast<int>(ComputedPrivileges::Update) == static_cast<int>(sync::Privilege::Update), "");
static_assert(static_cast<int>(ComputedPrivileges::Delete) == static_cast<int>(sync::Privilege::Delete), "");
static_assert(static_cast<int>(ComputedPrivileges::SetPermissions) == static_cast<int>(sync::Privilege::SetPermissions), "");
static_assert(static_cast<int>(ComputedPrivileges::Query) == static_cast<int>(sync::Privilege::Query), "");
static_assert(static_cast<int>(ComputedPrivileges::Create) == static_cast<int>(sync::Privilege::Create), "");
static_assert(static_cast<int>(ComputedPrivileges::ModifySchema) == static_cast<int>(sync::Privilege::ModifySchema), "");

static constexpr const uint8_t s_allRealmPrivileges = sync::Privilege::Read
                                                    | sync::Privilege::Update
                                                    | sync::Privilege::SetPermissions
                                                    | sync::Privilege::ModifySchema;
static constexpr const uint8_t s_allClassPrivileges = sync::Privilege::Read
                                                    | sync::Privilege::Update
                                                    | sync::Privilege::Create
                                                    | sync::Privilege::Query
                                                    | sync::Privilege::SetPermissions;
static constexpr const uint8_t s_allObjectPrivileges = sync::Privilege::Read
                                                     | sync::Privilege::Update
                                                     | sync::Privilege::Delete
                                                     | sync::Privilege::SetPermissions;

bool Realm::init_permission_cache()
{
    verify_thread();

    if (m_permissions_cache) {
        // Rather than trying to track changes to permissions tables, just skip the caching
        // entirely within write transactions for now
        if (is_in_transaction())
            m_permissions_cache->clear();
        return true;
    }

    // Admin users bypass permissions checks outside of the logic in PermissionsCache
    if (m_config.sync_config && m_config.sync_config->is_partial && !m_config.sync_config->user->is_admin()) {
#if REALM_SYNC_VER_MAJOR == 3 && (REALM_SYNC_VER_MINOR < 13 || (REALM_SYNC_VER_MINOR == 13 && REALM_SYNC_VER_PATCH < 3))
        m_permissions_cache = std::make_unique<sync::PermissionsCache>(read_group(), m_config.sync_config->user->identity());
#else
        m_table_info_cache = std::make_unique<sync::TableInfoCache>(read_group());
        m_permissions_cache = std::make_unique<sync::PermissionsCache>(read_group(), *m_table_info_cache,
                                                                       m_config.sync_config->user->identity());
#endif
        return true;
    }
    return false;
}

void Realm::invalidate_permission_cache()
{
    if (m_permissions_cache)
        m_permissions_cache->clear();
}

ComputedPrivileges Realm::get_privileges()
{
    if (!init_permission_cache())
        return static_cast<ComputedPrivileges>(s_allRealmPrivileges);
    return static_cast<ComputedPrivileges>(m_permissions_cache->get_realm_privileges() & s_allRealmPrivileges);
}

static uint8_t inherited_mask(uint32_t privileges)
{
    uint8_t mask = ~0;
    if (!(privileges & sync::Privilege::Read))
        mask = 0;
    else if (!(privileges & sync::Privilege::Update))
        mask = static_cast<uint8_t>(sync::Privilege::Read | sync::Privilege::Query);
    return mask;
}

ComputedPrivileges Realm::get_privileges(StringData object_type)
{
    if (!init_permission_cache())
        return static_cast<ComputedPrivileges>(s_allClassPrivileges);
    auto privileges = inherited_mask(m_permissions_cache->get_realm_privileges())
                    & m_permissions_cache->get_class_privileges(object_type);
    return static_cast<ComputedPrivileges>(privileges & s_allClassPrivileges);
}

ComputedPrivileges Realm::get_privileges(Obj const& obj)
{
    if (!init_permission_cache())
        return static_cast<ComputedPrivileges>(s_allObjectPrivileges);

    auto& table = *obj.get_table();
    auto object_type = ObjectStore::object_type_for_table_name(table.get_name());
    sync::GlobalID global_id{object_type, sync::object_id_for_row(read_group(), table, obj.get_key())};
    auto privileges = inherited_mask(m_permissions_cache->get_realm_privileges())
                    & inherited_mask(m_permissions_cache->get_class_privileges(object_type))
                    & m_permissions_cache->get_object_privileges(global_id);
    return static_cast<ComputedPrivileges>(privileges & s_allObjectPrivileges);
}
#else
void Realm::invalidate_permission_cache() { }
#endif

MismatchedConfigException::MismatchedConfigException(StringData message, StringData path)
: std::logic_error(util::format(message.data(), path)) { }

MismatchedRealmException::MismatchedRealmException(StringData message)
: std::logic_error(message.data()) { }

<<<<<<< HEAD
std::size_t Realm::compute_size() {
    Group& group = read_group();
    return group.compute_aggregated_byte_size();
=======
// FIXME Those are exposed for Java async queries, mainly because of handover related methods.
SharedGroup& RealmFriend::get_shared_group(Realm& realm)
{
    return *realm.m_shared_group;
}

Group& RealmFriend::read_group_to(Realm& realm, VersionID version)
{
    if (realm.m_group && realm.m_shared_group->get_version_of_current_transaction() == version)
        return *realm.m_group;

    if (realm.m_group)
        realm.m_shared_group->end_read();
    realm.begin_read(version);
    return *realm.m_group;
>>>>>>> 33e57c43
}<|MERGE_RESOLUTION|>--- conflicted
+++ resolved
@@ -78,86 +78,6 @@
 }
 #endif
 
-<<<<<<< HEAD
-=======
-void Realm::open_with_config(const Config& config,
-                             std::unique_ptr<Replication>& history,
-                             std::unique_ptr<SharedGroup>& shared_group,
-                             std::unique_ptr<Group>& read_only_group,
-                             Realm* realm)
-{
-    bool server_synchronization_mode = bool(config.sync_config) || config.force_sync_history;
-    try {
-        if (config.immutable()) {
-            if (config.realm_data.is_null()) {
-                read_only_group = std::make_unique<Group>(config.path, config.encryption_key.data(), Group::mode_ReadOnly);
-            }
-            else {
-                // Create in-memory read-only realm from existing buffer (without taking ownership of the buffer)
-                read_only_group = std::make_unique<Group>(config.realm_data, false);
-            }
-        }
-        else {
-            if (server_synchronization_mode) {
-#if REALM_ENABLE_SYNC
-                history = realm::sync::make_client_history(config.path);
-#else
-                REALM_TERMINATE("Realm was not built with sync enabled");
-#endif
-            }
-            else {
-                history = realm::make_in_realm_history(config.path);
-            }
-
-            SharedGroupOptions options;
-            options.durability = config.in_memory ? SharedGroupOptions::Durability::MemOnly :
-                                                    SharedGroupOptions::Durability::Full;
-
-            options.temp_dir = util::normalize_dir(config.fifo_files_fallback_path);
-            options.encryption_key = config.encryption_key.data();
-            options.allow_file_format_upgrade = !config.disable_format_upgrade &&
-                                                config.schema_mode != SchemaMode::ResetFile;
-            options.upgrade_callback = [&](int from_version, int to_version) {
-                if (realm) {
-                    realm->upgrade_initial_version = from_version;
-                    realm->upgrade_final_version = to_version;
-                }
-            };
-            shared_group = std::make_unique<SharedGroup>(*history, options);
-        }
-    }
-    catch (realm::FileFormatUpgradeRequired const&) {
-        if (config.schema_mode != SchemaMode::ResetFile) {
-            translate_file_exception(config.path, config.immutable());
-        }
-        util::File::remove(config.path);
-        open_with_config(config, history, shared_group, read_only_group, realm);
-    }
-#if REALM_ENABLE_SYNC
-    catch (IncompatibleHistories const& ex) {
-        if (!server_synchronization_mode || !is_nonupgradable_history(ex))
-            translate_file_exception(config.path, config.immutable()); // Throws
-
-        // Move the Realm file into the recovery directory.
-        std::string recovery_directory = SyncManager::shared().recovery_directory_path(config.sync_config ? config.sync_config->recovery_directory : none);
-        std::string new_realm_path = util::reserve_unique_file_name(recovery_directory, "synced-realm-XXXXXXX");
-        util::File::move(config.path, new_realm_path);
-
-        const char* message = "The local copy of this synced Realm was created with an incompatible version of "
-                              "Realm. It has been moved aside, and the Realm will be re-downloaded the next time it "
-                              "is opened. You should write a handler for this error that uses the provided "
-                              "configuration to open the old Realm in read-only mode to recover any pending changes "
-                              "and then remove the Realm file.";
-        throw RealmFileException(RealmFileException::Kind::IncompatibleSyncedRealm, std::move(new_realm_path),
-                                 message, ex.what());
-    }
-#endif // REALM_ENABLE_SYNC
-    catch (...) {
-        translate_file_exception(config.path, config.immutable());
-    }
-}
-
->>>>>>> 33e57c43
 Realm::~Realm()
 {
     if (m_coordinator) {
@@ -581,7 +501,7 @@
     verify_thread();
     verify_open();
     check_read_write(this);
-    return m_shared_group->get_version_of_current_transaction();
+    return static_cast<Transaction&>(*m_group).get_version_of_current_transaction();
 }
 
 bool Realm::is_in_transaction() const noexcept
@@ -665,10 +585,10 @@
     }
 
     if (auto audit = audit_context()) {
-        auto prev_version = m_shared_group->pin_version();
+        auto prev_version = transaction().get_version_of_current_transaction();
         m_coordinator->commit_write(*this);
-        audit->record_write(prev_version, m_shared_group->get_version_of_current_transaction());
-        m_shared_group->unpin_version(prev_version);
+        audit->record_write(prev_version, transaction().get_version_of_current_transaction());
+        // m_shared_group->unpin_version(prev_version);
     }
     else {
         m_coordinator->commit_write(*this);
@@ -1069,26 +989,3 @@
 
 MismatchedRealmException::MismatchedRealmException(StringData message)
 : std::logic_error(message.data()) { }
-
-<<<<<<< HEAD
-std::size_t Realm::compute_size() {
-    Group& group = read_group();
-    return group.compute_aggregated_byte_size();
-=======
-// FIXME Those are exposed for Java async queries, mainly because of handover related methods.
-SharedGroup& RealmFriend::get_shared_group(Realm& realm)
-{
-    return *realm.m_shared_group;
-}
-
-Group& RealmFriend::read_group_to(Realm& realm, VersionID version)
-{
-    if (realm.m_group && realm.m_shared_group->get_version_of_current_transaction() == version)
-        return *realm.m_group;
-
-    if (realm.m_group)
-        realm.m_shared_group->end_read();
-    realm.begin_read(version);
-    return *realm.m_group;
->>>>>>> 33e57c43
-}