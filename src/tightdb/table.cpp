#define _CRT_SECURE_NO_WARNINGS
#include <limits>
#include <stdexcept>
#include <iostream>
#include <iomanip>
#include <fstream>
#include <sstream>

#include <tightdb/util/features.h>
#include <tightdb/util/unique_ptr.hpp>
#include <tightdb/impl/destroy_guard.hpp>
#include <tightdb/table.hpp>
#include <tightdb/descriptor.hpp>
#include <tightdb/alloc_slab.hpp>
#include <tightdb/column.hpp>
#include <tightdb/column_basic.hpp>
#include <tightdb/column_string.hpp>
#include <tightdb/column_string_enum.hpp>
#include <tightdb/column_binary.hpp>
#include <tightdb/column_table.hpp>
#include <tightdb/column_mixed.hpp>
#include <tightdb/column_link.hpp>
#include <tightdb/column_linklist.hpp>
#include <tightdb/column_backlink.hpp>
#include <tightdb/index_string.hpp>
#include <tightdb/group.hpp>
#include <tightdb/link_view.hpp>
#ifdef TIGHTDB_ENABLE_REPLICATION
#  include <tightdb/replication.hpp>
#endif

/// \page AccessorConsistencyLevels
///
/// These are the three important levels of consistency of a hierarchy of
/// TightDB accessors rooted in a common group accessor (tables, columns, rows,
/// descriptors, arrays):
///
/// ### Fully Consistent Accessor Hierarchy (or just "Full Consistency")
///
/// All attached accessors are in a fully valid state and can be freely used by
/// the application. From the point of view of the application, the accessor
/// hierarchy remains in this state as long as no library function throws.
///
/// If a library function throws, and the exception is one that is considered
/// part of the API, such as util::File::NotFound, then the accessor hierarchy
/// remains fully consistent. In all other cases, such as when a library
/// function fails because of memory exhaustion, and it throws std::bad_alloc,
/// the application may no longer assume anything beyond minimal consistency.
///
/// ### Minimally Consistent Accessor Hierarchy (or just "Minimal Consistency")
///
/// No correspondence between the accessor states and the underlying node
/// structure can be assumed, but all parent and child accessor references are
/// valid (i.e., not dangling). There are specific additional guarantees, but
/// only on some parts of the internal accessors states, and only on some parts
/// of the structural state.
///
/// This is the level of consistency is the **maximum** that may be assumed
/// after a library function fails by throwing an unexpected exception (such as
/// std::bad_alloc), and it is the **minimum** level of consistency that is
/// needed to be able to properly destroy the accessor objects (manually, or as
/// a result of stack unwinding).
///
/// It is supposed to be a library-wide invariant that an accessor hierarchy is
/// at least minimally consistent, but so far, only some parts of the library
/// conform to it.
///
/// Note: With proper use, and maintenance of Minimal Consistency, it is
/// possible to ensure that no memory is leaked after a group accessor is
/// destroyed, even after a library function has failed because of memory
/// exhaustion. This is possible because the underlying nodes are allocated in
/// the context of the group, and they can all be freed by the group when it is
/// destroyed. On the other hand, when working with free-standing tables, each
/// underlying node is allocated individually on the heap, so in this case we
/// cannot prevent memory leaks, because there is no way of knowing what to free
/// when the table accessor is destroyed.
///
/// ### Structurally Correspondent Accessor Hierarchy (or simply "Structural Correspondence")
///
/// The structure of the accessor hierarchy is in agreement with the underlying
/// node structure, but the refs (references to underlying nodes) are generally
/// not valid, and certain other parts of the accessor states are also generally
/// not valid. This state of consistency is important mainly during the
/// advancing of read transactions (implicit transactions), and is not exposed
/// to the application.
///
///
/// Below is a detailed specification of the requirements for Minimal
/// Consistency and for Structural Correspondence.
///
///
/// Minimally Consistent Accessor Hierarchy (accessor destruction)
/// --------------------------------------------------------------
///
/// This section defines a level of accessor consistency known as "Minimally
/// Consistent Accessor Hierarchy". It applies to a set of accessors rooted in a
/// common group. It does not imply any level of correspondance between the
/// state of the accessors and the underlying node structure. It enables safe
/// destruction of the accessor objects by requiring that the following items
/// are valid (the list may not yet be complete):
///
///  - The 'is_attached' property of array accessors (Array::m_data == 0). For
///    example, `Table::m_top` is attached if and only if that table accessor
///    was attached to a table with independent dynamic type.
///
///  - The 'parent' property of array accessors (Array::m_parent), but
///    crucially, **not** the `index_in_parent` property.
///
///  - The list of table accessors in a group accessor
///    (Group::m_table_accessors). All non-null pointers refer to existing table
///    accessors.
///
///  - The list of column accessors in a table acccessor (Table::m_cols). All
///    non-null pointers refer to existing column accessors.
///
///  - The 'root_array' property of a column accessor (ColumnBase::m_array). It
///    always refers to an existing array accessor. The exact type of that array
///    accessor must be determinable from the following properties of itself:
///    `is_inner_bptree_node` (Array::m_is_inner_bptree_node), `has_refs`
///    (Array::m_has_refs), and `context_flag` (Array::m_context_flag). This
///    allows for a column accessor to be properly destroyed.
///
///  - The map of subtable accessors in a column acccessor
///    (ColumnSubtableParent::m_subtable_map). All pointers refer to existing
///    subtable accessors, but it is not required that the set of subtable
///    accessors referenced from a particular parent P conincide with the set
///    of subtables accessors specifying P as parent.
///
///  - The `descriptor` property of a table accesor (Table::m_descriptor). If it
///    is not null, then it refers to an existing descriptor accessor.
///
///  - The map of subdescriptor accessors in a descriptor accessor
///    (Descriptor::m_subdesc_map). All non-null pointers refer to existing
///    subdescriptor accessors.
///
///  - The `search_index` property of a column accesor
///    (AdaptiveStringColumn::m_index, ColumnStringEnum::m_index). When it is
///    non-null, it refers to an existing search index accessor.
///
///
/// Structurally Correspondent Accessor Hierarchy (accessor reattachment)
/// ---------------------------------------------------------------------
///
/// This section defines what it means for an accessor hierarchy to be
/// "Structurally Correspondent". It applies to a set of accessors rooted in a
/// common group. The general idea is that the structure of the accessors must
/// match the underlying structure to such an extent that there is never any
/// doubt about which underlying node that corresponds with a particular
/// accessor. It is assumed that the accessor tree, and the underlying node
/// structure are structurally sound individually.
///
/// With this level of correspondence, it is possible to reattach the accessor
/// tree to the underlying node structure (Table::refresh_accessor_tree()).
///
/// While all the accessors in the tree must be in the attached state (before
/// reattachement), they are not required to refer to existing underlying nodes;
/// that is, their references **are** allowed to be dangling. Roughly speaking,
/// this means that the accessor tree must have been attached to a node
/// structure at some earlier point in time.
///
//
/// Requirements at group level:
///
///  - The number of tables in the underlying group must be equal to the number
///    of entries in `Group::m_table_accessors` in the group accessor.
///
///  - For each table in the underlying group, the corresponding entry in
///    `Table::m_table_accessors` (at same index) is either null, or points to a
///    table accessor that satisfies all the "requirements for a table".
///
/// Requirements for a table:
///
///  - The corresponding underlying table has independent descriptor if, and
///    only if `Table::m_top` is attached.
///
///  - The row index of every row accessor is strictly less than the number of
///    rows in the underlying table.
///
///  - If `Table::m_columns` is unattached (degenerate table), then
///    `Table::m_cols` is empty, otherwise the number of columns in the
///    underlying table is equal to the number of entries in `Table::m_cols`.
///
///  - Each entry in `Table::m_cols` is either null, or points to a column
///    accessor whose type agrees with the data type (tightdb::DataType) of the
///    corresponding underlying column (at same index).
///
///  - If a column accessor is of type `ColumnStringEnum`, then the
///    corresponding underlying column must be an enumerated strings column (the
///    reverse is not required).
///
///  - If a column accessor is equipped with a search index accessor, then the
///    corresponding underlying column must be equipped with a search index (the
///    reverse is not required).
///
///  - For each entry in the subtable map of a column accessor there must be an
///    underlying subtable at column `i` and row `j`, where `i` is the index of
///    the column accessor in `Table::m_cols`, and `j` is the value of
///    `ColumnSubtableParent::SubtableMap::entry::m_subtable_ndx`. The
///    corresponding subtable accessor must satisfy all the "requirements for a
///    table" with respect to that underlying subtable.
///
///  - It the table refers to a descriptor accessor (only possible for tables
///    with independent descriptor), then that descriptor accessor must satisfy
///    all the "requirements for a descriptor" with respect to the underlying
///    spec structure (of this table).
///
/// Requirements for a descriptor:
///
///  - For each entry in the subdescriptor map there must be an underlying
///    subspec at column `i`, where `i` is the value of
///    `Descriptor::subdesc_entry::m_column_ndx`. The corresponding
///    subdescriptor accessor must satisfy all the "requirements for a
///    descriptor" with respect to that underlying subspec.
///
/// The 'ndx_in_parent' property of most array accessors is required to be
/// valid. The exceptions are:
///
///  - The top array accessor of root tables (Table::m_top). Root tables are
///    tables with independent descriptor.
///
///  - The columns array accessor of subtables with shared descriptor
///    (Table::m_columns).
///
///  - The top array accessor of spec objects of subtables with shared
///    descriptor (Table::m_spec.m_top).
///
///  - The root array accessor of table level columns
///    (*Table::m_cols[]->m_array).
///
///  - The root array accessor of the subcolumn of unique strings in an
///    enumerated string column (*ColumnStringEnum::m_keys.m_array).
///
///  - The root array accessor of search indexes
///    (*Table::m_cols[]->m_index->m_array).
///
/// Note that Structural Correspondence trivially includes Minimal Consistency,
/// since the latter it an invariant.


using namespace std;
using namespace tightdb;
using namespace tightdb::util;


// fixme, we need to gather all these typetraits definitions to just 1 single
template<class T> struct ColumnTypeTraits3;

template<> struct ColumnTypeTraits3<int64_t> {
    const static ColumnType ct_id = col_type_Int;
    const static ColumnType ct_id_real = col_type_Int;
    typedef Column column_type;
};
template<> struct ColumnTypeTraits3<bool> {
    const static ColumnType ct_id = col_type_Bool;
    const static ColumnType ct_id_real = col_type_Bool;
    typedef Column column_type;
};
template<> struct ColumnTypeTraits3<float> {
    const static ColumnType ct_id = col_type_Float;
    const static ColumnType ct_id_real = col_type_Float;
    typedef ColumnFloat column_type;
};
template<> struct ColumnTypeTraits3<double> {
    const static ColumnType ct_id = col_type_Double;
    const static ColumnType ct_id_real = col_type_Double;
    typedef ColumnDouble column_type;
};
template<> struct ColumnTypeTraits3<DateTime> {
    const static ColumnType ct_id = col_type_DateTime;
    const static ColumnType ct_id_real = col_type_Int;
    typedef Column column_type;
};

// -- Table ---------------------------------------------------------------------------------

size_t Table::add_column(DataType type, StringData name, DescriptorRef* subdesc)
{
    TIGHTDB_ASSERT(!has_shared_type());
    return get_descriptor()->add_column(type, name, subdesc); // Throws
}

size_t Table::add_column_link(DataType type, StringData name, Table& target)
{
    return get_descriptor()->add_column_link(type, name, target); // Throws
}


void Table::insert_column_link(size_t column_ndx, DataType type, StringData name, Table& target)
{
    get_descriptor()->insert_column_link(column_ndx, type, name, target); // Throws
}


void Table::create_backlinks_column(Table& origin, size_t origin_col_ndx)
{
    // Links only work for group-level tables
    TIGHTDB_ASSERT(!has_shared_type());
    TIGHTDB_ASSERT(is_group_level());

    size_t backlink_col_ndx = m_spec.get_column_count();
    Table* link_target_table = 0;
    insert_root_column(backlink_col_ndx, col_type_BackLink, "", link_target_table); // Throws
    size_t origin_table_ndx = origin.get_index_in_parent();
    m_spec.set_link_target_table(backlink_col_ndx, origin_table_ndx); // Throws
    m_spec.set_backlink_origin_column(backlink_col_ndx, origin_col_ndx); // Throws

    ColumnBackLink& backlink_col = get_column_backlink(backlink_col_ndx);
    backlink_col.set_origin_table(origin);

    ColumnLinkBase& origin_col = origin.get_column_link_base(origin_col_ndx);
    backlink_col.set_origin_column(origin_col);
}


ColumnBackLink& Table::get_backlink_column(size_t origin_table_ndx,
                                           size_t origin_col_ndx) TIGHTDB_NOEXCEPT
{
    size_t backlink_col_ndx = m_spec.find_backlink_column(origin_table_ndx, origin_col_ndx);
    return get_column_backlink(backlink_col_ndx);
}


size_t Table::get_backlink_count(size_t row_ndx, const Table& origin,
                                 size_t origin_col_ndx) const TIGHTDB_NOEXCEPT
{
    size_t origin_table_ndx = origin.get_index_in_parent();
    size_t backlink_col_ndx = m_spec.find_backlink_column(origin_table_ndx, origin_col_ndx);
    const ColumnBackLink& backlink_col = get_column_backlink(backlink_col_ndx);
    return backlink_col.get_backlink_count(row_ndx);
}


size_t Table::get_backlink(size_t row_ndx, const Table& origin, size_t origin_col_ndx,
                           size_t backlink_ndx) const TIGHTDB_NOEXCEPT
{
    size_t origin_table_ndx = origin.get_index_in_parent();
    size_t backlink_col_ndx = m_spec.find_backlink_column(origin_table_ndx, origin_col_ndx);
    const ColumnBackLink& backlink_col = get_column_backlink(backlink_col_ndx);
    return backlink_col.get_backlink(row_ndx, backlink_ndx);
}


void Table::initialize_link_targets(Group& group, size_t table_ndx)
{
    // Links only work for group-level tables
    TIGHTDB_ASSERT(!has_shared_type());
    TIGHTDB_ASSERT(is_group_level());

    size_t n = m_spec.get_column_count();
    for (size_t i = 0; i < n; ++i) {
        ColumnType column_type = m_spec.get_column_type(i);
        if (column_type == col_type_Link || column_type == col_type_LinkList) {
            // Get the target table from group
            size_t target_table_ndx = m_spec.get_opposite_link_table_ndx(i);
            Table* target_table = group.get_table_by_ndx(target_table_ndx); // Throws

            // Set target table in column
            ColumnLinkBase& link_col = get_column_link_base(i);
            link_col.set_target_table(*target_table);
            link_col.set_backlink_column(target_table->get_backlink_column(table_ndx, i));
        }
        else if (column_type == col_type_BackLink) {
            // Get the origin table from group
            size_t origin_table_ndx = m_spec.get_opposite_link_table_ndx(i);
            Table* origin_table = group.get_table_by_ndx(origin_table_ndx); // Throws

            // Get the columns the links originate from
            size_t origin_col_ndx = m_spec.get_origin_column_ndx(i);
            ColumnLinkBase& origin_col = origin_table->get_column_link_base(origin_col_ndx);

            // Set origination info in backlink column
            ColumnBackLink& backlink_col = get_column_backlink(i);
            backlink_col.set_origin_table(*origin_table);
            backlink_col.set_origin_column(origin_col);
        }
    }
}


void Table::connect_opposite_link_columns(size_t link_col_ndx, Table& target_table,
                                          size_t backlink_col_ndx) TIGHTDB_NOEXCEPT
{
    ColumnLinkBase& link_col = get_column_link_base(link_col_ndx);
    ColumnBackLink& backlink_col = target_table.get_column_backlink(backlink_col_ndx);
    link_col.set_target_table(target_table);
    link_col.set_backlink_column(backlink_col);
    backlink_col.set_origin_table(*this);
    backlink_col.set_origin_column(link_col);
}


void Table::insert_column(size_t column_ndx, DataType type, StringData name,
                          DescriptorRef* subdesc)
{
    TIGHTDB_ASSERT(!has_shared_type());
    get_descriptor()->insert_column(column_ndx, type, name, subdesc); // Throws
}


void Table::remove_column(size_t column_ndx)
{
    TIGHTDB_ASSERT(!has_shared_type());
    get_descriptor()->remove_column(column_ndx); // Throws
}


void Table::rename_column(size_t column_ndx, StringData name)
{
    TIGHTDB_ASSERT(!has_shared_type());
    get_descriptor()->rename_column(column_ndx, name); // Throws
}


DescriptorRef Table::get_descriptor()
{
    TIGHTDB_ASSERT(is_attached());

    if (has_shared_type()) {
        ArrayParent* array_parent = m_columns.get_parent();
        TIGHTDB_ASSERT(dynamic_cast<Parent*>(array_parent));
        Parent* table_parent = static_cast<Parent*>(array_parent);
        size_t column_ndx = 0;
        Table* parent = table_parent->get_parent_table(&column_ndx);
        TIGHTDB_ASSERT(parent);
        return parent->get_descriptor()->get_subdescriptor(column_ndx); // Throws
    }

    DescriptorRef desc;
    if (!m_descriptor) {
        typedef _impl::DescriptorFriend df;
        desc.reset(df::create()); // Throws
        Descriptor* parent = 0;
        df::attach(*desc, this, parent, &m_spec);
        m_descriptor = desc.get();
    }
    else {
        desc.reset(m_descriptor);
    }
    return move(desc);
}


ConstDescriptorRef Table::get_descriptor() const
{
    return const_cast<Table*>(this)->get_descriptor(); // Throws
}


DescriptorRef Table::get_subdescriptor(size_t column_ndx)
{
    return get_descriptor()->get_subdescriptor(column_ndx); // Throws
}


ConstDescriptorRef Table::get_subdescriptor(size_t column_ndx) const
{
    return get_descriptor()->get_subdescriptor(column_ndx); // Throws
}


DescriptorRef Table::get_subdescriptor(const path_vec& path)
{
    DescriptorRef desc = get_descriptor(); // Throws
    typedef path_vec::const_iterator iter;
    iter end = path.end();
    for (iter i = path.begin(); i != end; ++i)
        desc = desc->get_subdescriptor(*i); // Throws
    return desc;
}


ConstDescriptorRef Table::get_subdescriptor(const path_vec& path) const
{
    return const_cast<Table*>(this)->get_subdescriptor(path); // Throws
}


size_t Table::add_subcolumn(const path_vec& path, DataType type, StringData name)
{
    DescriptorRef desc = get_subdescriptor(path); // Throws
    size_t column_ndx = desc->get_column_count();
    desc->insert_column(column_ndx, type, name); // Throws
    return column_ndx;
}


void Table::insert_subcolumn(const path_vec& path, size_t column_ndx,
                             DataType type, StringData name)
{
    get_subdescriptor(path)->insert_column(column_ndx, type, name); // Throws
}


void Table::remove_subcolumn(const path_vec& path, size_t column_ndx)
{
    get_subdescriptor(path)->remove_column(column_ndx); // Throws
}


void Table::rename_subcolumn(const path_vec& path, size_t column_ndx, StringData name)
{
    get_subdescriptor(path)->rename_column(column_ndx, name); // Throws
}



void Table::init_from_ref(ref_type top_ref, ArrayParent* parent, size_t ndx_in_parent)
{
    // Load from allocated memory
    m_top.init_from_ref(top_ref);
    m_top.set_parent(parent, ndx_in_parent);
    TIGHTDB_ASSERT(m_top.size() == 2);

    ref_type spec_ref    = m_top.get_as_ref(0);
    ref_type columns_ref = m_top.get_as_ref(1);

    size_t spec_ndx_in_parent = 0;
    m_spec.set_parent(&m_top, spec_ndx_in_parent);
    m_spec.init(spec_ref);
    m_columns.init_from_ref(columns_ref);
    size_t columns_ndx_in_parent = 1;
    m_columns.set_parent(&m_top, columns_ndx_in_parent);

    // Also initializes m_size
    create_column_accessors(); // Throws
}


void Table::init_from_ref(ConstSubspecRef shared_spec, ref_type columns_ref,
                          ArrayParent* parent, size_t ndx_in_parent)
{
    m_spec.init(SubspecRef(SubspecRef::const_cast_tag(), shared_spec));

    // A table instatiated with a zero-ref is just an empty table
    // but it will have to create itself on first modification
    if (columns_ref != 0) {
        m_columns.init_from_ref(columns_ref);
        // Also initializes m_size
        create_column_accessors(); // Throws
    }
    m_columns.set_parent(parent, ndx_in_parent);
}


struct Table::InsertSubtableColumns: SubtableUpdater {
    InsertSubtableColumns(size_t i, DataType t):
        m_column_ndx(i), m_type(t)
    {
    }
    void update(const ColumnTable& subtables, size_t row_ndx, Array& subcolumns) TIGHTDB_OVERRIDE
    {
        size_t subtable_size = subtables.get_subtable_size(row_ndx);
        Allocator& alloc = subcolumns.get_alloc();
        ref_type column_ref = create_column(ColumnType(m_type), subtable_size, alloc); // Throws
        _impl::DeepArrayRefDestroyGuard dg(column_ref, alloc);
        subcolumns.insert(m_column_ndx, column_ref); // Throws
        dg.release();
    }
    void update_accessor(Table& table, size_t row_ndx) TIGHTDB_OVERRIDE
    {
        table.adj_insert_column(m_column_ndx); // Throws
        table.mark();
        table.refresh_accessor_tree(row_ndx);
    }
private:
    const size_t m_column_ndx;
    const DataType m_type;
};


struct Table::RemoveSubtableColumns: SubtableUpdater {
    RemoveSubtableColumns(size_t i):
        m_column_ndx(i)
    {
    }
    void update(const ColumnTable&, size_t, Array& subcolumns) TIGHTDB_OVERRIDE
    {
        ref_type column_ref = to_ref(subcolumns.get(m_column_ndx));
        subcolumns.erase(m_column_ndx); // Throws
        Array::destroy_deep(column_ref, subcolumns.get_alloc());
    }
    void update_accessor(Table& table, size_t row_ndx) TIGHTDB_OVERRIDE
    {
        table.adj_erase_column(m_column_ndx);
        table.mark();
        table.refresh_accessor_tree(row_ndx);
    }
private:
    const size_t m_column_ndx;
};


struct Table::RenameSubtableColumns: SubtableUpdater {
    void update(const ColumnTable&, size_t, Array&) TIGHTDB_OVERRIDE
    {
    }
    void update_accessor(Table& table, size_t row_ndx) TIGHTDB_OVERRIDE
    {
        table.mark();
        table.refresh_accessor_tree(row_ndx);
    }
};


void Table::do_insert_column(Descriptor& desc, size_t column_ndx, DataType type,
                             StringData name, Table* link_target_table)
{
    TIGHTDB_ASSERT(desc.is_attached());

    typedef _impl::DescriptorFriend df;
    Table& root_table = df::root_table(desc);
    TIGHTDB_ASSERT(!root_table.has_shared_type());

    if (desc.is_root()) {
        root_table.insert_root_column(column_ndx, ColumnType(type), name,
                                      link_target_table); // Throws
    }
    else {
        Spec* spec = df::get_spec(desc);
        spec->insert_column(column_ndx, ColumnType(type), name); // Throws
        if (!root_table.is_empty()) {
            InsertSubtableColumns updater(column_ndx, type);
            update_subtables(desc, &updater); // Throws
        }
    }

#ifdef TIGHTDB_ENABLE_REPLICATION
    if (Replication* repl = root_table.get_repl())
        repl->insert_column(desc, column_ndx, type, name, link_target_table); // Throws
#endif
}


void Table::do_remove_column(Descriptor& desc, size_t column_ndx)
{
    TIGHTDB_ASSERT(desc.is_attached());

    typedef _impl::DescriptorFriend df;
    Table& root_table = df::root_table(desc);
    TIGHTDB_ASSERT(!root_table.has_shared_type());
    TIGHTDB_ASSERT(column_ndx < desc.get_column_count());

    if (desc.is_root()) {
        root_table.remove_root_column(column_ndx); // Throws
    }
    else {
        Spec* spec = df::get_spec(desc);
        spec->remove_column(column_ndx); // Throws
        if (!root_table.is_empty()) {
            RemoveSubtableColumns updater(column_ndx);
            update_subtables(desc, &updater); // Throws
        }
    }

#ifdef TIGHTDB_ENABLE_REPLICATION
    if (Replication* repl = root_table.get_repl())
        repl->erase_column(desc, column_ndx); // Throws
#endif
}


void Table::do_rename_column(Descriptor& desc, size_t column_ndx, StringData name)
{
    TIGHTDB_ASSERT(desc.is_attached());

    typedef _impl::DescriptorFriend df;
    Table& root_table = df::root_table(desc);
    TIGHTDB_ASSERT(!root_table.has_shared_type());
    TIGHTDB_ASSERT(column_ndx < desc.get_column_count());

    Spec* spec = df::get_spec(desc);
    spec->rename_column(column_ndx, name); // Throws

    if (desc.is_root()) {
        root_table.bump_version();
    }
    else {
        if (!root_table.is_empty()) {
            RenameSubtableColumns updater;
            update_subtables(desc, &updater); // Throws
        }
    }

#ifdef TIGHTDB_ENABLE_REPLICATION
    if (Replication* repl = root_table.get_repl())
        repl->rename_column(desc, column_ndx, name); // Throws
#endif
}


void Table::insert_root_column(size_t col_ndx, ColumnType col_type, StringData name,
                               Table* link_target_table)
{
    // Back-link columns can only be appended, never inserted
    TIGHTDB_ASSERT(col_type != col_type_BackLink || col_ndx == m_columns.size());

    m_search_index = 0;
    bump_version();

    // Add the column to the spec
    m_spec.insert_column(col_ndx, col_type, name); // Throws

    Spec::ColumnInfo info;
    m_spec.get_column_info(col_ndx, info);
    size_t ndx_in_parent = info.m_column_ref_ndx;
    ref_type ref = create_column(col_type, m_size, m_columns.get_alloc()); // Throws
    m_columns.insert(ndx_in_parent, ref); // Throws
    ColumnBase* col = create_column_accessor(col_type, col_ndx, ndx_in_parent); // Throws
    {
        UniquePtr<ColumnBase> guard(col);
        m_cols.insert(m_cols.begin() + col_ndx, col);
        // FSA: m_cols.insert(col_ndx, intptr_t(col)); // Throws
        guard.release();
    }

    // Update cached column indexes for subsequent column accessors
    int ndx_in_parent_diff = 1;
    adjust_column_index(col_ndx+1, ndx_in_parent_diff);

    if (link_target_table) {
        size_t target_table_ndx = link_target_table->get_index_in_parent();
        m_spec.set_link_target_table(col_ndx, target_table_ndx); // Throws

        link_target_table->create_backlinks_column(*this, col_ndx); // Throws

        size_t origin_table_ndx = get_index_in_parent();
        ColumnBackLink& backlink_col =
            link_target_table->get_backlink_column(origin_table_ndx, col_ndx);

        // Origin column needs target table to create accessors
        ColumnLinkBase& origin_col = static_cast<ColumnLinkBase&>(*col);
        origin_col.set_target_table(*link_target_table);
        origin_col.set_backlink_column(backlink_col);
    }
}


void Table::remove_root_column(size_t column_ndx)
{
    m_search_index = 0;
    bump_version();

    Spec::ColumnInfo info;
    m_spec.get_column_info(column_ndx, info);

    // Remove the column from the spec
    m_spec.remove_column(column_ndx); // Throws

    // Remove and destroy the ref from m_columns
    ref_type column_ref = m_columns.get_as_ref(info.m_column_ref_ndx);
    Array::destroy_deep(column_ref, m_columns.get_alloc());
    m_columns.erase(info.m_column_ref_ndx);

    // If the column had an index we have to remove that as well
    if (info.m_has_index) {
        ref_type index_ref = m_columns.get_as_ref(info.m_column_ref_ndx);
        Array::destroy_deep(index_ref, m_columns.get_alloc());
        m_columns.erase(info.m_column_ref_ndx);
    }

    // Delete the column accessor
<<<<<<< HEAD
    ColumnBase* col = reinterpret_cast<ColumnBase*>(m_cols.get(column_ndx));
=======
    ColumnBase* col = m_cols[column_ndx];
    col->detach_subtable_accessors();
>>>>>>> 194bcb14
    delete col;

    m_cols.erase(m_cols.begin() + column_ndx);

    // Update cached column indexes for subsequent column accessors
    int ndx_in_parent_diff = info.m_has_index ? -2 : -1;
    adjust_column_index(column_ndx, ndx_in_parent_diff);

    // If there are no columns left, mark the table as empty
    if (get_column_count() == 0) {
        discard_row_accessors();
        detach_views_except(0);
        m_size = 0;
    }
}


void Table::unregister_view(const TableViewBase* view) TIGHTDB_NOEXCEPT
{
    // Fixme: O(n) may be unacceptable - if so, put and maintain
    // iterator or index in TableViewBase.
    vector<const TableViewBase*>::iterator it;
    vector<const TableViewBase*>::iterator end = m_views.end();
    for (it = m_views.begin(); it != end; ++it) {
        if (*it == view) {
            *it = m_views.back();
            m_views.pop_back();
            break;
        }
    }
}


void Table::register_row_accessor(RowBase* row) const
{
    m_row_accessors.push_back(row); // Throws
}


void Table::unregister_row_accessor(RowBase* row) const TIGHTDB_NOEXCEPT
{
    typedef row_accessors::iterator iter;
    iter i = m_row_accessors.begin(), end = m_row_accessors.end();
    for (;;) {
        if (i == end)
            return;
        if (*i == row)
            break;
        ++i;
    }
    --end;
    // If the discarded accessor is not the last entry, we
    // need to move the last entry over
    if (i != end)
        *i = *end;
    m_row_accessors.pop_back();
}


void Table::discard_row_accessors() TIGHTDB_NOEXCEPT
{
    typedef row_accessors::const_iterator iter;
    iter end = m_row_accessors.end();
    for (iter i = m_row_accessors.begin(); i != end; ++i)
        (*i)->m_table.reset(); // Detach
    m_row_accessors.clear();
}


void Table::update_subtables(Descriptor& desc, SubtableUpdater* updater)
{
    size_t stat_buf[8];
    size_t size = sizeof stat_buf / sizeof *stat_buf;
    size_t* begin = stat_buf;
    size_t* end = begin + size;
    UniquePtr<size_t> dyn_buf;
    for (;;) {
        typedef _impl::DescriptorFriend df;
        begin = df::record_subdesc_path(desc, begin, end);
        if (TIGHTDB_LIKELY(begin)) {
            Table& root_table = df::root_table(desc);
            root_table.update_subtables(begin, end, updater); // Throws
            return;
        }
        if (int_multiply_with_overflow_detect(size, 2))
            throw runtime_error("Too many subdescriptor nesting levels");
        begin = new size_t[size]; // Throws
        end = begin + size;
        dyn_buf.reset(begin);
    }
}


void Table::update_subtables(const size_t* col_path_begin, const size_t* col_path_end,
                             SubtableUpdater* updater)
{
    size_t col_path_size = col_path_end - col_path_begin;
    TIGHTDB_ASSERT(col_path_size >= 1);

    size_t column_ndx = *col_path_begin;
    TIGHTDB_ASSERT(get_real_column_type(column_ndx) == col_type_Table);

    ColumnTable& subtables = get_column_table(column_ndx); // Throws
    size_t num_rows = size();
    bool is_parent_of_modify_level = col_path_size == 1;
    for (size_t row_ndx = 0; row_ndx < num_rows; ++row_ndx) {
        // Fetch the subtable accessor, but only if it exists already. Note that
        // it would not be safe to instantiate new accessors for subtables at
        // the modification level, because there would be a mismatch between the
        // shared descriptor and the underlying subtable.
        TableRef subtable(subtables.get_subtable_accessor(row_ndx));
        if (subtable) {
            // If it exists, we need to refresh its shared spec accessor since
            // parts of the underlying shared spec may have been relocated.
            subtable->m_spec.init_from_parent();
        }
        if (is_parent_of_modify_level) {
            // These subtables of the parent at this level are the ones that
            // need to be modified.
            if (!updater)
                continue;
            // If the table is degenerate, there is no underlying subtable to
            // modify, and since a table accessor attached to a degenerate
            // subtable has no cached columns, a preexisting subtable accessor
            // will not have to be refreshed either.
            ref_type subtable_ref = subtables.get_as_ref(row_ndx);
            if (subtable_ref == 0)
                continue;
            Allocator& alloc = m_columns.get_alloc();
            Array subcolumns(subtable_ref, &subtables, row_ndx, alloc);
            updater->update(subtables, row_ndx, subcolumns); // Throws
            if (subtable)
                updater->update_accessor(*subtable, row_ndx); // Throws
        }
        else {
            // These subtables of the parent at this level are ancestors of the
            // subtables that need to be modified, so we can safely instantiate
            // missing subtable accessors.
            if (subtables.get_as_ref(row_ndx) == 0)
                continue; // Degenerate subatble
            if (!subtable) {
                // If there is no updater, the we only need to refesh
                // preexisting accessors
                if (!updater)
                    continue;
                subtable.reset(subtables.get_subtable_ptr(row_ndx)); // Throws
            }
            subtable->update_subtables(col_path_begin+1, col_path_end, updater); // Throws
        }
    }
}


void Table::update_accessors(const size_t* col_path_begin, const size_t* col_path_end,
                             AccessorUpdater& updater)
{
    // This function must assume no more than minimal consistency of the
    // accessor hierarchy. This means in particular that it cannot access the
    // underlying node structure. See AccessorConcistncyLevels.

    TIGHTDB_ASSERT(is_attached());

    if (col_path_begin == col_path_end) {
        updater.update(*this); // Throws
        return;
    }
    updater.update_parent(*this); // Throws

    size_t col_ndx = col_path_begin[0];
    // If this table is not a degenerate subtable, then `col_ndx` must be a
    // valid index into `m_cols`.
    TIGHTDB_ASSERT(!m_columns.is_attached() || col_ndx < m_cols.size());

    // Early-out if this accessor refers to a degenerate subtable
    if (m_cols.empty())
        return;

    if (ColumnBase* col = m_cols[col_ndx]) {
        TIGHTDB_ASSERT(dynamic_cast<ColumnTable*>(col));
        ColumnTable* col_2 = static_cast<ColumnTable*>(col);
        col_2->update_table_accessors(col_path_begin+1, col_path_end, updater); // Throws
    }
}


// Create columns as well as column accessors.
void Table::create_columns()
{
    TIGHTDB_ASSERT(!m_columns.is_attached() || m_columns.is_empty()); // only on initial creation

    // Instantiate first if we have an empty table (from zero-ref)
    if (!m_columns.is_attached()) {
        m_columns.create(Array::type_HasRefs);
        m_columns.update_parent();
    }

    Allocator& alloc = m_columns.get_alloc();

    // Add the newly defined columns
    size_t n = m_spec.get_column_count();
    for (size_t i=0; i<n; ++i) {
        ColumnType type = m_spec.get_column_type(i);
        ColumnAttr attr = m_spec.get_column_attr(i);
        size_t ref_pos =  m_columns.size();
        ColumnBase* new_col = 0;

        switch (type) {
            case type_Int:
            case type_Bool:
            case type_DateTime: {
                Column* c = new Column(Array::type_Normal, alloc);
                m_columns.add(c->get_ref());
                c->set_parent(&m_columns, ref_pos);
                new_col = c;
                break;
            }
            case type_Link: {
                ColumnLink* c = new ColumnLink(alloc);
                m_columns.add(c->get_ref());
                c->set_parent(&m_columns, ref_pos);
                new_col = c;
                break;
            }
            case type_LinkList: {
                ColumnLinkList* c = new ColumnLinkList(alloc);
                m_columns.add(c->get_ref());
                c->set_parent(&m_columns, ref_pos);
                new_col = c;
                break;
            }
            case type_Float: {
                ColumnFloat* c = new ColumnFloat(alloc);
                m_columns.add(c->get_ref());
                c->set_parent(&m_columns, ref_pos);
                new_col = c;
                break;
            }
            case type_Double: {
                ColumnDouble* c = new ColumnDouble(alloc);
                m_columns.add(c->get_ref());
                c->set_parent(&m_columns, ref_pos);
                new_col = c;
                break;
            }
            case type_String: {
                AdaptiveStringColumn* c = new AdaptiveStringColumn(alloc);
                m_columns.add(c->get_ref());
                c->set_parent(&m_columns, ref_pos);
                new_col = c;
                break;
            }
            case type_Binary: {
                ColumnBinary* c = new ColumnBinary(alloc);
                m_columns.add(c->get_ref());
                c->set_parent(&m_columns, ref_pos);
                new_col = c;
                break;
            }
            case type_Table: {
                size_t column_ndx = m_cols.size();
                ColumnTable* c = new ColumnTable(alloc, this, column_ndx);
                m_columns.add(c->get_ref());
                c->set_parent(&m_columns, ref_pos);
                new_col = c;
                break;
            }
            case type_Mixed: {
                size_t column_ndx = m_cols.size();
                ColumnMixed* c = new ColumnMixed(alloc, this, column_ndx);
                m_columns.add(c->get_ref());
                c->set_parent(&m_columns, ref_pos);
                new_col = c;
                break;
            }

            case col_type_StringEnum:
            case col_type_Reserved1:
            case col_type_Reserved4:
            case col_type_BackLink:
                TIGHTDB_ASSERT(false);
        }

        // Cache Columns
        m_cols.push_back(new_col);
        // FSA: m_cols.add(reinterpret_cast<intptr_t>(new_col)); // FIXME: intptr_t is not guaranteed to exists, not even in C++11

        // Atributes on columns may define that they come with an index
        if (attr != col_attr_None) {
            TIGHTDB_ASSERT(attr == col_attr_Indexed); // only supported attr so far
            size_t column_ndx = m_cols.size()-1;
            set_index(column_ndx, false);
        }
    }
}


void Table::detach() TIGHTDB_NOEXCEPT
{
    // This function must assume no more than minimal consistency of the
    // accessor hierarchy. This means in particular that it cannot access the
    // underlying node structure. See AccessorConcistncyLevels.

#ifdef TIGHTDB_ENABLE_REPLICATION
    if (Replication* repl = get_repl())
        repl->on_table_destroyed(this);
    m_spec.m_top.detach();
#endif

    discard_desc_accessor();

    // This prevents the destructor from deallocating the underlying
    // memory structure, and from attempting to notify the parent. It
    // also causes is_attached() to return false.
    m_columns.set_parent(0,0);

    discard_child_accessors();
    destroy_column_accessors();
    m_cols.clear();
    // FSA: m_cols.destroy();
    detach_views_except(0);
}


// Note about exception safety:
// This function must be called with a view that is either 0, OR
// already present in the view registry, Otherwise it may throw.
void Table::detach_views_except(const TableViewBase* view) TIGHTDB_NOEXCEPT
{
    vector<const TableViewBase*>::iterator end = m_views.end();
    vector<const TableViewBase*>::iterator it = m_views.begin();
    while (it != end) {
        const TableViewBase* v = *it;
        if (v != view)
            v->detach();
        ++it;
    }
    m_views.clear();
    if (view) {
        // Can **not** throw, because if the view is not 0, it must
        // have been in the registry before AND since clear does not
        // release memory, no new memory is needed for push_back:
        m_views.push_back(view);
    }
}


void Table::discard_child_accessors() TIGHTDB_NOEXCEPT
{
    // This function must assume no more than minimal consistency of the
    // accessor hierarchy. This means in particular that it cannot access the
    // underlying node structure. See AccessorConcistncyLevels.

    discard_row_accessors();

    size_t n = m_cols.size();
    for (size_t i = 0; i < n; ++i) {
<<<<<<< HEAD
        if (ColumnBase* col = reinterpret_cast<ColumnBase*>(uintptr_t(m_cols.get(i))))
            col->discard_child_accessors();
=======
        if (ColumnBase* col = m_cols[i])
            col->detach_subtable_accessors();
>>>>>>> 194bcb14
    }
}


void Table::discard_desc_accessor() TIGHTDB_NOEXCEPT
{
    if (m_descriptor) {
        // Must hold a reliable reference count while detaching
        DescriptorRef desc(m_descriptor);
        typedef _impl::DescriptorFriend df;
        df::detach(*desc);
        m_descriptor = 0;
    }
}


void Table::instantiate_before_change()
{
    // Empty (zero-ref'ed) tables need to be instantiated before first modification
    if (!m_columns.is_attached())
        create_columns(); // Throws
}


ColumnBase* Table::create_column_accessor(ColumnType col_type, size_t col_ndx, size_t ndx_in_parent)
{
    ref_type ref = m_columns.get_as_ref(ndx_in_parent);
    Allocator& alloc = m_columns.get_alloc();
    switch (col_type) {
        case col_type_Int:
        case col_type_Bool:
        case col_type_DateTime:
            return new Column(ref, &m_columns, ndx_in_parent, alloc); // Throws
        case col_type_Float:
            return new ColumnFloat(ref, &m_columns, ndx_in_parent, alloc); // Throws
        case col_type_Double:
            return new ColumnDouble(ref, &m_columns, ndx_in_parent, alloc); // Throws
        case col_type_String:
            return new AdaptiveStringColumn(ref, &m_columns, ndx_in_parent, alloc); // Throws
        case col_type_Binary:
            return new ColumnBinary(ref, &m_columns, ndx_in_parent, alloc); // Throws
        case col_type_StringEnum: {
            ArrayParent* keys_parent;
            size_t keys_ndx_in_parent;
            ref_type keys_ref =
                m_spec.get_enumkeys_ref(col_ndx, &keys_parent, &keys_ndx_in_parent);
            return new ColumnStringEnum(keys_ref, ref, &m_columns, ndx_in_parent,
                                        keys_parent, keys_ndx_in_parent, alloc); // Throws
        }
        case col_type_Table:
            return new ColumnTable(alloc, this, col_ndx, &m_columns, ndx_in_parent, ref); // Throws
        case col_type_Mixed:
            return new ColumnMixed(alloc, this, col_ndx, &m_columns, ndx_in_parent, ref); // Throws
        case col_type_Link:
            // Target table will be set by group after entire table has been created
            return new ColumnLink(ref, &m_columns, ndx_in_parent, alloc); // Throws
        case col_type_LinkList:
            // Target table will be set by group after entire table has been created
            return new ColumnLinkList(ref, &m_columns, ndx_in_parent, alloc); // Throws
        case col_type_BackLink:
            // Origin table will be set by group after entire table has been created
            return new ColumnBackLink(ref, &m_columns, ndx_in_parent, alloc); // Throws
        case col_type_Reserved1:
        case col_type_Reserved4:
            // These have no function yet and are therefore unexpected.
            break;
    }
    TIGHTDB_ASSERT(false);
    return 0;
}


void Table::create_column_accessors()
{
    TIGHTDB_ASSERT(m_cols.empty()); // only done on creation

    size_t ndx_in_parent = 0;
    size_t num_cols = m_spec.get_column_count();
    m_cols.resize(num_cols);
    for (size_t col_ndx = 0; col_ndx < num_cols; ++col_ndx) {
        ColumnType col_type = m_spec.get_column_type(col_ndx);
        ColumnBase* col = create_column_accessor(col_type, col_ndx, ndx_in_parent); // Throws
        m_cols[col_ndx] = col;

        // Attributes on columns may define that they come with a search index
        ColumnAttr attr = m_spec.get_column_attr(col_ndx);
        if (attr != col_attr_None) {
            TIGHTDB_ASSERT(attr == col_attr_Indexed); // only attribute supported for now
            TIGHTDB_ASSERT(col_type == col_type_String ||
                           col_type == col_type_StringEnum);  // index only for strings

            ref_type index_ref = m_columns.get_as_ref(ndx_in_parent + 1);
            col->set_index_ref(index_ref, &m_columns, ndx_in_parent + 1); // Throws

            // A search index occupies one slot in m_columns.
            ++ndx_in_parent;
        }

        ++ndx_in_parent;
    }

    // Set table size
    if (num_cols == 0) {
        m_size = 0;
    }
    else {
        ColumnBase* first_col = m_cols[0];
        m_size = first_col->size();
    }
}


void Table::destroy_column_accessors() TIGHTDB_NOEXCEPT
{
    // This function must assume no more than minimal consistency of the
    // accessor hierarchy. This means in particular that it cannot access the
    // underlying node structure. See AccessorConcistncyLevels.

    size_t n = m_cols.size();
    for (size_t i = 0; i != n; ++i) {
        ColumnBase* column = m_cols[i];
        delete column;
    }
    m_cols.clear();
}


Table::~Table() TIGHTDB_NOEXCEPT
{
    // Whenever this is not a free-standing table, the destructor must be able
    // to operate without assuming more than minimal accessor consistency This
    // means in particular that it cannot access the underlying structure of
    // array nodes. See AccessorConcistncyLevels.

    if (!is_attached()) {
        // This table has been detached.
        TIGHTDB_ASSERT(m_ref_count == 0);
        return;
    }

#ifdef TIGHTDB_ENABLE_REPLICATION
    if (Replication* repl = get_repl())
        repl->on_table_destroyed(this);
    m_spec.m_top.detach();
#endif

    if (!m_top.is_attached()) {
        // This is a subtable with a shared spec, and its lifetime is managed by
        // reference counting, so we must let the parent know about the demise
        // of this subtable.
        ArrayParent* parent = m_columns.get_parent();
        TIGHTDB_ASSERT(parent);
        TIGHTDB_ASSERT(m_ref_count == 0);
        TIGHTDB_ASSERT(dynamic_cast<Parent*>(parent));
        static_cast<Parent*>(parent)->child_accessor_destroyed(this);
        destroy_column_accessors();
        m_cols.clear();
        return;
    }

    // This is a table with an independent spec.
    if (ArrayParent* parent = m_top.get_parent()) {
        // This is a table whose lifetime is managed by reference
        // counting, so we must let our parent know about our demise.
        TIGHTDB_ASSERT(m_ref_count == 0);
        TIGHTDB_ASSERT(dynamic_cast<Parent*>(parent));
        static_cast<Parent*>(parent)->child_accessor_destroyed(this);
        destroy_column_accessors();
        m_cols.clear();
        return;
    }

    // This is a freestanding table, so we are responsible for
    // deallocating the underlying memory structure. If the table was
    // created using the public table constructor (a stack allocated
    // table) then the reference count must be strictly positive at
    // this point. Otherwise the table has been created using
    // LangBindHelper::new_table(), and then the reference count must
    // be zero, because that is what has caused the destructor to be
    // called. In the latter case, there can be no descriptors or
    // subtables to detach, because attached ones would have kept
    // their parent alive.
    if (0 < m_ref_count) {
        detach();
    }
    else {
        destroy_column_accessors();
        m_cols.clear();
    }
    m_top.destroy_deep();
}


bool Table::has_index(size_t column_ndx) const TIGHTDB_NOEXCEPT
{
    TIGHTDB_ASSERT(column_ndx < get_column_count());
    const ColumnBase& col = get_column_base(column_ndx);
    return col.has_index();
}


void Table::set_index(size_t column_ndx, bool update_spec)
{
    TIGHTDB_ASSERT(!has_shared_type());
    TIGHTDB_ASSERT(column_ndx < get_column_count());

    if (has_index(column_ndx))
        return;

    m_search_index = 0;
    bump_version();

    ColumnType ct = get_real_column_type(column_ndx);
    Spec::ColumnInfo info;
    m_spec.get_column_info(column_ndx, info);
    size_t column_pos = info.m_column_ref_ndx;
    ref_type index_ref = 0;

    if (ct == col_type_String) {
        AdaptiveStringColumn& col = get_column_string(column_ndx);

        // Create the index
        StringIndex& index = col.create_index();
        index.set_parent(&m_columns, column_pos+1);
        index_ref = index.get_ref();
    }
    else if (ct == col_type_StringEnum) {
        ColumnStringEnum& col = get_column_string_enum(column_ndx);

        // Create the index
        StringIndex& index = col.create_index();
        index.set_parent(&m_columns, column_pos+1);
        index_ref = index.get_ref();
    }
    else {
        TIGHTDB_ASSERT(false);
        return;
    }

    // Insert ref into columns list after the owning column
    m_columns.insert(column_pos+1, index_ref);
    int ndx_in_parent_diff = 1;
    adjust_column_index(column_ndx+1, ndx_in_parent_diff);

    // Update spec
    if (update_spec)
        m_spec.set_column_attr(column_ndx, col_attr_Indexed);

#ifdef TIGHTDB_ENABLE_REPLICATION
    if (Replication* repl = get_repl())
        repl->add_index_to_column(this, column_ndx); // Throws
#endif
}



// FIXME:
//
// Note the two versions of get_column_base(). The difference between
// them is that the non-const version calls
// instantiate_before_change(). This is because a table accessor can
// be created for a subtable that does not yet exist (top-ref = 0),
// and in that case instantiate_before_change() will create the
// missing subtable.
//
// While this on-demand creation of "degenerate" subtables is
// desirebale, the fact that the feature is integrated into
// get_column_base() has turned out to be a bad idea. The problem is
// that every method that calls get_column_base() must also exist in
// two versions, and this applies recursivly all the way out to the
// public methods such as get_subtable().
//
// Rather than having two entirely distinct versions of
// get_subtable(), the const-propagating version should really be a
// thin wrapper around the non-const version. That would be good for
// two reasons, it would reduce the amount of code, and it would make
// it clear to the reader that the two versions really do exactly the
// same thing, apart from the const-propagation. Since get_subtable()
// takes a row index as argument, and a degenerate subtable has no
// rows, there is no way that a valid call to non-const get_subtable()
// can ever end up instantiating a degenrate subtable, so the two
// versions of it perform the exact same function.
//
// Note also that the only Table methods that can ever end up
// instantiating a degenerate table, are those that insert rows,
// because row insertion is the only valid modifying operation on a
// degenerate subtable.
//
// The right thing to do, is therefore to remove the
// instantiate_before_change() call from get_column_base(), and add it
// to the methods that insert rows. This in turn will allow us to
// collapse a large number of methods that currently exist in two
// versions.
//
// Note: get_subtable_ptr() has now been collapsed to one version, but
// the suggested change will still be a significant improvement.

const ColumnBase& Table::get_column_base(size_t ndx) const TIGHTDB_NOEXCEPT
{
    TIGHTDB_ASSERT(ndx < m_spec.get_column_count());
    TIGHTDB_ASSERT(m_cols.size() == m_spec.get_column_count());
    return *m_cols[ndx];
}


ColumnBase& Table::get_column_base(size_t ndx)
{
    TIGHTDB_ASSERT(ndx < m_spec.get_column_count());
    instantiate_before_change();
    TIGHTDB_ASSERT(m_cols.size() == m_spec.get_column_count());
    return *m_cols[ndx];
}


const Column& Table::get_column(size_t ndx) const TIGHTDB_NOEXCEPT
{
    return get_column<Column, col_type_Int>(ndx);
}

Column& Table::get_column(size_t ndx)
{
    return get_column<Column, col_type_Int>(ndx);
}

const AdaptiveStringColumn& Table::get_column_string(size_t ndx) const TIGHTDB_NOEXCEPT
{
    return get_column<AdaptiveStringColumn, col_type_String>(ndx);
}

AdaptiveStringColumn& Table::get_column_string(size_t ndx)
{
    return get_column<AdaptiveStringColumn, col_type_String>(ndx);
}

const ColumnStringEnum& Table::get_column_string_enum(size_t ndx) const TIGHTDB_NOEXCEPT
{
    return get_column<ColumnStringEnum, col_type_StringEnum>(ndx);
}

ColumnStringEnum& Table::get_column_string_enum(size_t ndx)
{
    return get_column<ColumnStringEnum, col_type_StringEnum>(ndx);
}

const ColumnFloat& Table::get_column_float(size_t ndx) const TIGHTDB_NOEXCEPT
{
    return get_column<ColumnFloat, col_type_Float>(ndx);
}

ColumnFloat& Table::get_column_float(size_t ndx)
{
    return get_column<ColumnFloat, col_type_Float>(ndx);
}

const ColumnDouble& Table::get_column_double(size_t ndx) const TIGHTDB_NOEXCEPT
{
    return get_column<ColumnDouble, col_type_Double>(ndx);
}

ColumnDouble& Table::get_column_double(size_t ndx)
{
    return get_column<ColumnDouble, col_type_Double>(ndx);
}

const ColumnBinary& Table::get_column_binary(size_t ndx) const TIGHTDB_NOEXCEPT
{
    return get_column<ColumnBinary, col_type_Binary>(ndx);
}

ColumnBinary& Table::get_column_binary(size_t ndx)
{
    return get_column<ColumnBinary, col_type_Binary>(ndx);
}

const ColumnTable &Table::get_column_table(size_t ndx) const TIGHTDB_NOEXCEPT
{
    return get_column<ColumnTable, col_type_Table>(ndx);
}

ColumnTable &Table::get_column_table(size_t ndx)
{
    return get_column<ColumnTable, col_type_Table>(ndx);
}

const ColumnMixed& Table::get_column_mixed(size_t ndx) const TIGHTDB_NOEXCEPT
{
    return get_column<ColumnMixed, col_type_Mixed>(ndx);
}

ColumnMixed& Table::get_column_mixed(size_t ndx)
{
    return get_column<ColumnMixed, col_type_Mixed>(ndx);
}

const ColumnLinkBase& Table::get_column_link_base(size_t ndx) const TIGHTDB_NOEXCEPT
{
    const ColumnBase& col_base = get_column_base(ndx);
    TIGHTDB_ASSERT(m_spec.get_column_type(ndx) == col_type_Link ||
                   m_spec.get_column_type(ndx) == col_type_LinkList);
    const ColumnLinkBase& col_link_base = static_cast<const ColumnLinkBase&>(col_base);
    return col_link_base;
}

ColumnLinkBase& Table::get_column_link_base(size_t ndx)
{
    ColumnBase& col_base = get_column_base(ndx);
    TIGHTDB_ASSERT(m_spec.get_column_type(ndx) == col_type_Link ||
                   m_spec.get_column_type(ndx) == col_type_LinkList);
    ColumnLinkBase& col_link_base = static_cast<ColumnLinkBase&>(col_base);
    return col_link_base;
}

const ColumnLink& Table::get_column_link(size_t ndx) const TIGHTDB_NOEXCEPT
{
    return get_column<ColumnLink, col_type_Link>(ndx);
}

ColumnLink& Table::get_column_link(size_t ndx)
{
    return get_column<ColumnLink, col_type_Link>(ndx);
}

const ColumnLinkList& Table::get_column_link_list(size_t ndx) const TIGHTDB_NOEXCEPT
{
    return get_column<ColumnLinkList, col_type_LinkList>(ndx);
}

ColumnLinkList& Table::get_column_link_list(size_t ndx)
{
    return get_column<ColumnLinkList, col_type_LinkList>(ndx);
}

const ColumnBackLink& Table::get_column_backlink(size_t ndx) const TIGHTDB_NOEXCEPT
{
    return get_column<ColumnBackLink, col_type_BackLink>(ndx);
}

ColumnBackLink& Table::get_column_backlink(size_t ndx)
{
    return get_column<ColumnBackLink, col_type_BackLink>(ndx);
}


void Table::validate_column_type(const ColumnBase& column, ColumnType col_type, size_t ndx) const
{
    ColumnType real_col_type = get_real_column_type(ndx);
    if (col_type == col_type_Int) {
        TIGHTDB_ASSERT(real_col_type == col_type_Int || real_col_type == col_type_Bool ||
                       real_col_type == col_type_DateTime);
    }
    else {
        TIGHTDB_ASSERT(col_type == real_col_type);
    }
    static_cast<void>(column);
    static_cast<void>(ndx);
    static_cast<void>(real_col_type);
}


size_t Table::get_size_from_ref(ref_type spec_ref, ref_type columns_ref,
                                Allocator& alloc) TIGHTDB_NOEXCEPT
{
    ColumnType first_col_type = ColumnType();
    if (!Spec::get_first_column_type_from_ref(spec_ref, alloc, first_col_type))
        return 0;
    const char* columns_header = alloc.translate(columns_ref);
    TIGHTDB_ASSERT(Array::get_size_from_header(columns_header) != 0);
    ref_type first_col_ref = to_ref(Array::get(columns_header, 0));
    size_t size = ColumnBase::get_size_from_type_and_ref(first_col_type, first_col_ref, alloc);
    return size;
}


ref_type Table::create_empty_table(Allocator& alloc)
{
    Array top(alloc);
    _impl::DeepArrayDestroyGuard dg(&top);
    top.create(Array::type_HasRefs); // Throws
    _impl::DeepArrayRefDestroyGuard dg_2(alloc);

    {
        MemRef mem = Spec::create_empty_spec(alloc); // Throws
        dg_2.reset(mem.m_ref);
        int_fast64_t v(mem.m_ref); // FIXME: Dangerous case (unsigned -> signed)
        top.add(v); // Throws
        dg_2.release();
    }
    {
        bool context_flag = false;
        MemRef mem = Array::create_empty_array(Array::type_HasRefs, context_flag, alloc); // Throws
        dg_2.reset(mem.m_ref);
        int_fast64_t v(mem.m_ref); // FIXME: Dangerous case (unsigned -> signed)
        top.add(v); // Throws
        dg_2.release();
    }

    dg.release();
    return top.get_ref();
}


ref_type Table::create_column(ColumnType col_type, size_t size, Allocator& alloc)
{
    switch (col_type) {
        case col_type_Int:
        case col_type_Bool:
        case col_type_DateTime: {
            int_fast64_t value = 0;
            return Column::create(Array::type_Normal, size, value, alloc); // Throws
        }
        case col_type_Float:
            return ColumnFloat::create(size, alloc); // Throws
        case col_type_Double:
            return ColumnDouble::create(size, alloc); // Throws
        case col_type_String:
            return AdaptiveStringColumn::create(size, alloc); // Throws
        case col_type_Binary:
            return ColumnBinary::create(size, alloc); // Throws
        case col_type_Table:
            return ColumnTable::create(size, alloc); // Throws
        case col_type_Mixed:
            return ColumnMixed::create(size, alloc); // Throws
        case col_type_Link:
            return ColumnLink::create(size, alloc); // Throws
        case col_type_LinkList:
            return ColumnLinkList::create(size, alloc); // Throws
        case col_type_BackLink:
            return ColumnBackLink::create(size, alloc); // Throws
        case col_type_StringEnum:
        case col_type_Reserved1:
        case col_type_Reserved4:
            break;
    }
    TIGHTDB_ASSERT(false);
    return 0;
}


ref_type Table::clone_columns(Allocator& alloc) const
{
    Array new_columns(Array::type_HasRefs, null_ptr, 0, alloc);
    size_t n = get_column_count();
    for (size_t i=0; i<n; ++i) {
        ref_type new_col_ref;
        const ColumnBase* col = &get_column_base(i);
        if (const ColumnStringEnum* enum_col = dynamic_cast<const ColumnStringEnum*>(col)) {
            AdaptiveStringColumn new_col(alloc);
            // FIXME: Should be optimized with something like
            // new_col.add(seq_tree_accessor.begin(),
            // seq_tree_accessor.end())
            size_t n2 = enum_col->size();
            for (size_t i2=0; i2<n2; ++i2)
                new_col.add(enum_col->get(i));
            new_col_ref = new_col.get_ref();
        }
        else {
            const Array& root = *col->get_root_array();
            MemRef mem = root.clone_deep(alloc); // Throws
            new_col_ref = mem.m_ref;
        }
        new_columns.add(new_col_ref);
    }
    return new_columns.get_ref();
}


ref_type Table::clone(Allocator& alloc) const
{
    if (m_top.is_attached()) {
        MemRef mem = m_top.clone_deep(alloc); // Throws
        return mem.m_ref;
    }

    Array new_top(alloc);
    _impl::DeepArrayDestroyGuard dg(&new_top);
    new_top.create(Array::type_HasRefs); // Throws
    _impl::DeepArrayRefDestroyGuard dg_2(alloc);
    {
        MemRef mem = m_spec.m_top.clone_deep(alloc); // Throws
        dg_2.reset(mem.m_ref);
        int_fast64_t v(mem.m_ref); // FIXME: Dangerous cast (unsigned -> signed)
        new_top.add(v); // Throws
        dg_2.release();
    }
    {
        MemRef mem = m_columns.clone_deep(alloc); // Throws
        dg_2.reset(mem.m_ref);
        int_fast64_t v(mem.m_ref); // FIXME: Dangerous cast (unsigned -> signed)
        new_top.add(v); // Throws
        dg_2.release();
    }
    dg.release();
    return new_top.get_ref();
}


void Table::insert_empty_row(size_t row_ndx, size_t num_rows)
{
    TIGHTDB_ASSERT(is_attached());
    TIGHTDB_ASSERT(row_ndx <= m_size);
    TIGHTDB_ASSERT(num_rows <= numeric_limits<size_t>::max() - row_ndx);
    bump_version();

    size_t num_cols = m_spec.get_column_count();
    for (size_t col_ndx = 0; col_ndx != num_cols; ++col_ndx) {
        ColumnBase& column = get_column_base(col_ndx);
        bool is_append = row_ndx == m_size;
        column.insert(row_ndx, num_rows, is_append); // Throws
    }
    adj_row_acc_insert_rows(row_ndx, num_rows);
    m_size += num_rows;

#ifdef TIGHTDB_ENABLE_REPLICATION
    if (Replication* repl = get_repl())
        repl->insert_empty_rows(this, row_ndx, num_rows); // Throws
#endif
}


void Table::clear()
{
    TIGHTDB_ASSERT(is_attached());
    bump_version();

    size_t num_cols = m_spec.get_column_count();
    for (size_t col_ndx = 0; col_ndx != num_cols; ++col_ndx) {
        ColumnBase& column = get_column_base(col_ndx);
        column.clear(); // Throws
    }
    discard_row_accessors();
    m_size = 0;

#ifdef TIGHTDB_ENABLE_REPLICATION
    if (Replication* repl = get_repl())
        repl->clear_table(this); // Throws
#endif
}


void Table::do_remove(size_t row_ndx)
{
    TIGHTDB_ASSERT(is_attached());
    TIGHTDB_ASSERT(row_ndx < m_size);
    bump_version();

    bool is_last = row_ndx == m_size - 1;

    size_t num_cols = m_spec.get_column_count();
    for (size_t col_ndx = 0; col_ndx != num_cols; ++col_ndx) {
        ColumnBase& column = get_column_base(col_ndx);
        column.erase(row_ndx, is_last); // Throws
    }
    adj_row_acc_erase_row(row_ndx);
    --m_size;

#ifdef TIGHTDB_ENABLE_REPLICATION
    if (Replication* repl = get_repl())
        repl->erase_row(this, row_ndx); // Throws
#endif
}


void Table::move_last_over(size_t target_row_ndx)
{
    TIGHTDB_ASSERT(target_row_ndx < m_size);
    bump_version();

    size_t last_row_ndx = m_size - 1;
    size_t num_cols = m_spec.get_column_count();
    if (target_row_ndx != last_row_ndx) {
        for (size_t col_ndx = 0; col_ndx != num_cols; ++col_ndx) {
            ColumnBase& column = get_column_base(col_ndx);
            column.move_last_over(target_row_ndx, last_row_ndx); // Throws
        }
    }
    else {
        for (size_t col_ndx = 0; col_ndx != num_cols; ++col_ndx) {
            ColumnBase& column = get_column_base(col_ndx);
            bool is_last = true;
            column.erase(target_row_ndx, is_last); // Throws
        }
    }
    adj_row_acc_move_last_over(target_row_ndx, last_row_ndx);
    --m_size;

#ifdef TIGHTDB_ENABLE_REPLICATION
    if (Replication* repl = get_repl())
        repl->move_last_over(this, target_row_ndx, last_row_ndx); // Throws
#endif
}


void Table::insert_subtable(size_t col_ndx, size_t row_ndx, const Table* table)
{
    TIGHTDB_ASSERT(col_ndx < get_column_count());
    TIGHTDB_ASSERT(get_real_column_type(col_ndx) == col_type_Table);
    TIGHTDB_ASSERT(row_ndx <= m_size);

    ColumnTable& subtables = get_column_table(col_ndx);
    subtables.insert(row_ndx, table);

    // FIXME: Replication is not yet able to handle copying insertion of non-empty tables.
#ifdef TIGHTDB_ENABLE_REPLICATION
    if (Replication* repl = get_repl())
        repl->insert_table(this, col_ndx, row_ndx); // Throws
#endif
}


void Table::set_subtable(size_t col_ndx, size_t row_ndx, const Table* table)
{
    TIGHTDB_ASSERT(col_ndx < get_column_count());
    TIGHTDB_ASSERT(get_real_column_type(col_ndx) == col_type_Table);
    TIGHTDB_ASSERT(row_ndx < m_size);
    bump_version();

    ColumnTable& subtables = get_column_table(col_ndx);
    subtables.set(row_ndx, table);

    // FIXME: Replication is not yet able to handle copying insertion of non-empty tables.
#ifdef TIGHTDB_ENABLE_REPLICATION
    if (Replication* repl = get_repl())
        repl->set_table(this, col_ndx, row_ndx); // Throws
#endif
}


void Table::insert_mixed_subtable(size_t col_ndx, size_t row_ndx, const Table* t)
{
    TIGHTDB_ASSERT(col_ndx < get_column_count());
    TIGHTDB_ASSERT(get_real_column_type(col_ndx) == col_type_Mixed);
    TIGHTDB_ASSERT(row_ndx <= m_size);

    ColumnMixed& mixed_col = get_column_mixed(col_ndx);
    mixed_col.insert_subtable(row_ndx, t);

    // FIXME: Replication is not yet able to handle copuing insertion of non-empty tables.
#ifdef TIGHTDB_ENABLE_REPLICATION
    if (Replication* repl = get_repl())
        repl->insert_mixed(this, col_ndx, row_ndx, Mixed::subtable_tag()); // Throws
#endif
}


void Table::set_mixed_subtable(size_t col_ndx, size_t row_ndx, const Table* t)
{
    TIGHTDB_ASSERT(col_ndx < get_column_count());
    TIGHTDB_ASSERT(get_real_column_type(col_ndx) == col_type_Mixed);
    TIGHTDB_ASSERT(row_ndx < m_size);
    bump_version();

    ColumnMixed& mixed_col = get_column_mixed(col_ndx);
    mixed_col.set_subtable(row_ndx, t);

    // FIXME: Replication is not yet able to handle copying assignment of non-empty tables.
#ifdef TIGHTDB_ENABLE_REPLICATION
    if (Replication* repl = get_repl())
        repl->set_mixed(this, col_ndx, row_ndx, Mixed::subtable_tag()); // Throws
#endif
}


Table* Table::get_subtable_accessor(size_t col_ndx, size_t row_ndx) TIGHTDB_NOEXCEPT
{
    TIGHTDB_ASSERT(is_attached());
    // If this table is not a degenerate subtable, then `col_ndx` must be a
    // valid index into `m_cols`.
    TIGHTDB_ASSERT(!m_columns.is_attached() || col_ndx < m_cols.size());
    // The column accessor may not exist yet, but in that case the subtable
    // accessor cannot exist either. Column accessors are missing only during
    // certian operations such as the the updating of the accessor tree when a
    // read transactions is advanced.
    if (m_columns.is_attached()) {
        if (ColumnBase* col = m_cols[col_ndx])
            return col->get_subtable_accessor(row_ndx);
    }
    return 0;
}


Table* Table::get_link_target_table_accessor(size_t col_ndx) TIGHTDB_NOEXCEPT
{
    TIGHTDB_ASSERT(is_attached());
    // So far, link columns can only exist in group-level tables, so this table
    // cannot be degenerate.
    TIGHTDB_ASSERT(m_columns.is_attached());
    TIGHTDB_ASSERT(col_ndx < m_cols.size());
    if (ColumnBase* col = m_cols[col_ndx]) {
        TIGHTDB_ASSERT(dynamic_cast<ColumnLinkBase*>(col));
        return static_cast<ColumnLinkBase*>(col)->get_target_table();
    }
    return 0;
}


void Table::discard_subtable_accessor(size_t col_ndx, size_t row_ndx) TIGHTDB_NOEXCEPT
{
    // This function must assume no more than minimal consistency of the
    // accessor hierarchy. This means in particular that it cannot access the
    // underlying node structure. See AccessorConcistncyLevels.

    TIGHTDB_ASSERT(is_attached());
    // If this table is not a degenerate subtable, then `col_ndx` must be a
    // valid index into `m_cols`.
    TIGHTDB_ASSERT(!m_columns.is_attached() || col_ndx < m_cols.size());
    if (ColumnBase* col = m_cols[col_ndx])
        col->discard_subtable_accessor(row_ndx);
}


Table* Table::get_subtable_ptr(size_t col_ndx, size_t row_ndx)
{
    TIGHTDB_ASSERT(col_ndx < get_column_count());
    TIGHTDB_ASSERT(row_ndx < m_size);

    ColumnType type = get_real_column_type(col_ndx);
    if (type == col_type_Table) {
        ColumnTable& subtables = get_column_table(col_ndx);
        return subtables.get_subtable_ptr(row_ndx); // Throws
    }
    if (type == col_type_Mixed) {
        ColumnMixed& subtables = get_column_mixed(col_ndx);
        return subtables.get_subtable_ptr(row_ndx); // Throws
    }
    TIGHTDB_ASSERT(false);
    return 0;
}


size_t Table::get_subtable_size(size_t col_ndx, size_t row_ndx) const TIGHTDB_NOEXCEPT
{
    TIGHTDB_ASSERT(col_ndx < get_column_count());
    TIGHTDB_ASSERT(row_ndx < m_size);

    ColumnType type = get_real_column_type(col_ndx);
    if (type == col_type_Table) {
        const ColumnTable& subtables = get_column_table(col_ndx);
        return subtables.get_subtable_size(row_ndx);
    }
    if (type == col_type_Mixed) {
        const ColumnMixed& subtables = get_column_mixed(col_ndx);
        return subtables.get_subtable_size(row_ndx);
    }
    TIGHTDB_ASSERT(false);
    return 0;
}


void Table::clear_subtable(size_t col_ndx, size_t row_ndx)
{
    TIGHTDB_ASSERT(col_ndx < get_column_count());
    TIGHTDB_ASSERT(row_ndx <= m_size);
    bump_version();

    ColumnType type = get_real_column_type(col_ndx);
    if (type == col_type_Table) {
        ColumnTable& subtables = get_column_table(col_ndx);
        subtables.set(row_ndx, 0);

#ifdef TIGHTDB_ENABLE_REPLICATION
        if (Replication* repl = get_repl())
            repl->set_table(this, col_ndx, row_ndx); // Throws
#endif
    }
    else if (type == col_type_Mixed) {
        ColumnMixed& subtables = get_column_mixed(col_ndx);
        subtables.set_subtable(row_ndx, 0);

#ifdef TIGHTDB_ENABLE_REPLICATION
        if (Replication* repl = get_repl())
            repl->set_mixed(this, col_ndx, row_ndx, Mixed::subtable_tag()); // Throws
#endif
    }
    else {
        TIGHTDB_ASSERT(false);
    }
}


Group* Table::get_parent_group() const TIGHTDB_NOEXCEPT
{
    TIGHTDB_ASSERT(is_attached());
    if (!m_top.is_attached())
        return 0; // Subtable with shared descriptor
    Parent* parent = static_cast<Parent*>(m_top.get_parent()); // ArrayParent guaranteed to be Table::Parent
    if (!parent)
        return 0; // Free-standing table
    // Null if subtable with independent descriptor (in mixed column)
    return parent->get_parent_group();
}


const Table* Table::get_parent_table_ptr(size_t* column_ndx_out) const TIGHTDB_NOEXCEPT
{
    TIGHTDB_ASSERT(is_attached());
    const Array& real_top = m_top.is_attached() ? m_top : m_columns;
    if (ArrayParent* array_parent = real_top.get_parent()) {
        TIGHTDB_ASSERT(dynamic_cast<Parent*>(array_parent));
        Parent* table_parent = static_cast<Parent*>(array_parent);
        return table_parent->get_parent_table(column_ndx_out);
    }
    return 0;
}


size_t Table::get_index_in_parent() const TIGHTDB_NOEXCEPT
{
    const Array& real_top = m_top.is_attached() ? m_top : m_columns;
    ArrayParent* parent = real_top.get_parent();
    if (!parent)
        return npos;
    size_t index_in_parent = real_top.get_ndx_in_parent();
    return index_in_parent;
}


int64_t Table::get_int(size_t column_ndx, size_t ndx) const TIGHTDB_NOEXCEPT
{
    TIGHTDB_ASSERT(column_ndx < get_column_count());
    TIGHTDB_ASSERT(ndx < m_size);

    const Column& column = get_column(column_ndx);
    return column.get(ndx);
}

void Table::set_int(size_t column_ndx, size_t ndx, int_fast64_t value)
{
    TIGHTDB_ASSERT(column_ndx < get_column_count());
    TIGHTDB_ASSERT(ndx < m_size);
    bump_version();

    Column& column = get_column(column_ndx);
    column.set(ndx, value);

#ifdef TIGHTDB_ENABLE_REPLICATION
    if (Replication* repl = get_repl())
        repl->set_int(this, column_ndx, ndx, value); // Throws
#endif
}

void Table::add_int(size_t column_ndx, int64_t value)
{
    TIGHTDB_ASSERT(column_ndx < get_column_count());
    TIGHTDB_ASSERT(get_real_column_type(column_ndx) == col_type_Int);
    bump_version();
    get_column(column_ndx).adjust(value);

#ifdef TIGHTDB_ENABLE_REPLICATION
    if (Replication* repl = get_repl())
        repl->add_int_to_column(this, column_ndx, value); // Throws
#endif
}

bool Table::get_bool(size_t column_ndx, size_t ndx) const TIGHTDB_NOEXCEPT
{
    TIGHTDB_ASSERT(column_ndx < get_column_count());
    TIGHTDB_ASSERT(get_real_column_type(column_ndx) == col_type_Bool);
    TIGHTDB_ASSERT(ndx < m_size);

    const Column& column = get_column(column_ndx);
    return column.get(ndx) != 0;
}

void Table::set_bool(size_t column_ndx, size_t ndx, bool value)
{
    TIGHTDB_ASSERT(column_ndx < get_column_count());
    TIGHTDB_ASSERT(get_real_column_type(column_ndx) == col_type_Bool);
    TIGHTDB_ASSERT(ndx < m_size);
    bump_version();

    Column& column = get_column(column_ndx);
    column.set(ndx, value ? 1 : 0);

#ifdef TIGHTDB_ENABLE_REPLICATION
    if (Replication* repl = get_repl())
        repl->set_bool(this, column_ndx, ndx, value); // Throws
#endif
}

DateTime Table::get_datetime(size_t column_ndx, size_t ndx) const TIGHTDB_NOEXCEPT
{
    TIGHTDB_ASSERT(column_ndx < get_column_count());
    TIGHTDB_ASSERT(get_real_column_type(column_ndx) == col_type_DateTime);
    TIGHTDB_ASSERT(ndx < m_size);

    const Column& column = get_column(column_ndx);
    return time_t(column.get(ndx));
}

void Table::set_datetime(size_t column_ndx, size_t ndx, DateTime value)
{
    TIGHTDB_ASSERT(column_ndx < get_column_count());
    TIGHTDB_ASSERT(get_real_column_type(column_ndx) == col_type_DateTime);
    TIGHTDB_ASSERT(ndx < m_size);
    bump_version();

    Column& column = get_column(column_ndx);
    column.set(ndx, int64_t(value.get_datetime()));

#ifdef TIGHTDB_ENABLE_REPLICATION
    if (Replication* repl = get_repl())
        repl->set_date_time(this, column_ndx, ndx, value); // Throws
#endif
}

void Table::insert_int(size_t column_ndx, size_t ndx, int64_t value)
{
    TIGHTDB_ASSERT(column_ndx < get_column_count());
    TIGHTDB_ASSERT(ndx <= m_size);

    Column& column = get_column(column_ndx);
    column.insert(ndx, value);

#ifdef TIGHTDB_ENABLE_REPLICATION
    if (Replication* repl = get_repl())
        repl->insert_int(this, column_ndx, ndx, value); // Throws
#endif
}


float Table::get_float(size_t column_ndx, size_t ndx) const TIGHTDB_NOEXCEPT
{
    TIGHTDB_ASSERT(column_ndx < get_column_count());
    TIGHTDB_ASSERT(ndx < m_size);

    const ColumnFloat& column = get_column_float(column_ndx);
    return column.get(ndx);
}

void Table::set_float(size_t column_ndx, size_t ndx, float value)
{
    TIGHTDB_ASSERT(column_ndx < get_column_count());
    TIGHTDB_ASSERT(ndx < m_size);
    bump_version();

    ColumnFloat& column = get_column_float(column_ndx);
    column.set(ndx, value);

#ifdef TIGHTDB_ENABLE_REPLICATION
    if (Replication* repl = get_repl())
        repl->set_float(this, column_ndx, ndx, value); // Throws
#endif
}

void Table::insert_float(size_t column_ndx, size_t ndx, float value)
{
    TIGHTDB_ASSERT(column_ndx < get_column_count());
    TIGHTDB_ASSERT(ndx <= m_size);

    ColumnFloat& column = get_column_float(column_ndx);
    column.insert(ndx, value);

#ifdef TIGHTDB_ENABLE_REPLICATION
    if (Replication* repl = get_repl())
        repl->insert_float(this, column_ndx, ndx, value); // Throws
#endif
}


double Table::get_double(size_t column_ndx, size_t ndx) const TIGHTDB_NOEXCEPT
{
    TIGHTDB_ASSERT(column_ndx < get_column_count());
    TIGHTDB_ASSERT(ndx < m_size);

    const ColumnDouble& column = get_column_double(column_ndx);
    return column.get(ndx);
}

void Table::set_double(size_t column_ndx, size_t ndx, double value)
{
    TIGHTDB_ASSERT(column_ndx < get_column_count());
    TIGHTDB_ASSERT(ndx < m_size);
    bump_version();

    ColumnDouble& column = get_column_double(column_ndx);
    column.set(ndx, value);

#ifdef TIGHTDB_ENABLE_REPLICATION
    if (Replication* repl = get_repl())
        repl->set_double(this, column_ndx, ndx, value); // Throws
#endif
}

void Table::insert_double(size_t column_ndx, size_t ndx, double value)
{
    TIGHTDB_ASSERT(column_ndx < get_column_count());
    TIGHTDB_ASSERT(ndx <= m_size);

    ColumnDouble& column = get_column_double(column_ndx);
    column.insert(ndx, value);

#ifdef TIGHTDB_ENABLE_REPLICATION
    if (Replication* repl = get_repl())
        repl->insert_double(this, column_ndx, ndx, value); // Throws
#endif
}


StringData Table::get_string(size_t column_ndx, size_t ndx) const TIGHTDB_NOEXCEPT
{
    TIGHTDB_ASSERT(column_ndx < m_columns.size());
    TIGHTDB_ASSERT(ndx < m_size);

    ColumnType type = get_real_column_type(column_ndx);
    if (type == col_type_String) {
        const AdaptiveStringColumn& column = get_column_string(column_ndx);
        return column.get(ndx);
    }

    TIGHTDB_ASSERT(type == col_type_StringEnum);
    const ColumnStringEnum& column = get_column_string_enum(column_ndx);
    return column.get(ndx);
}

void Table::set_string(size_t column_ndx, size_t ndx, StringData value)
{
    TIGHTDB_ASSERT(column_ndx < get_column_count());
    TIGHTDB_ASSERT(ndx < m_size);
    bump_version();

    ColumnType type = get_real_column_type(column_ndx);
    if (type == col_type_String) {
        AdaptiveStringColumn& column = get_column_string(column_ndx);
        column.set(ndx, value);
    }
    else {
        TIGHTDB_ASSERT(type == col_type_StringEnum);
        ColumnStringEnum& column = get_column_string_enum(column_ndx);
        column.set(ndx, value);
    }

#ifdef TIGHTDB_ENABLE_REPLICATION
    if (Replication* repl = get_repl())
        repl->set_string(this, column_ndx, ndx, value); // Throws
#endif
}

void Table::insert_string(size_t column_ndx, size_t ndx, StringData value)
{
    TIGHTDB_ASSERT(column_ndx < get_column_count());
    TIGHTDB_ASSERT(ndx <= m_size);

    ColumnType type = get_real_column_type(column_ndx);
    if (type == col_type_String) {
        AdaptiveStringColumn& column = get_column_string(column_ndx);
        column.insert(ndx, value);
    }
    else {
        TIGHTDB_ASSERT(type == col_type_StringEnum);
        ColumnStringEnum& column = get_column_string_enum(column_ndx);
        column.insert(ndx, value);
    }

#ifdef TIGHTDB_ENABLE_REPLICATION
    if (Replication* repl = get_repl())
        repl->insert_string(this, column_ndx, ndx, value); // Throws
#endif
}


BinaryData Table::get_binary(size_t column_ndx, size_t ndx) const TIGHTDB_NOEXCEPT
{
    TIGHTDB_ASSERT(column_ndx < m_columns.size());
    TIGHTDB_ASSERT(ndx < m_size);

    const ColumnBinary& column = get_column_binary(column_ndx);
    return column.get(ndx);
}

void Table::set_binary(size_t column_ndx, size_t ndx, BinaryData value)
{
    TIGHTDB_ASSERT(column_ndx < get_column_count());
    TIGHTDB_ASSERT(ndx < m_size);
    bump_version();

    ColumnBinary& column = get_column_binary(column_ndx);
    column.set(ndx, value);

#ifdef TIGHTDB_ENABLE_REPLICATION
    if (Replication* repl = get_repl())
        repl->set_binary(this, column_ndx, ndx, value); // Throws
#endif
}

void Table::insert_binary(size_t column_ndx, size_t ndx, BinaryData value)
{
    TIGHTDB_ASSERT(column_ndx < get_column_count());
    TIGHTDB_ASSERT(ndx <= m_size);

    ColumnBinary& column = get_column_binary(column_ndx);
    column.insert(ndx, value);

#ifdef TIGHTDB_ENABLE_REPLICATION
    if (Replication* repl = get_repl())
        repl->insert_binary(this, column_ndx, ndx, value); // Throws
#endif
}


Mixed Table::get_mixed(size_t column_ndx, size_t ndx) const TIGHTDB_NOEXCEPT
{
    TIGHTDB_ASSERT(column_ndx < m_columns.size());
    TIGHTDB_ASSERT(ndx < m_size);

    const ColumnMixed& column = get_column_mixed(column_ndx);

    DataType type = column.get_type(ndx);
    switch (type) {
        case type_Int:
            return Mixed(column.get_int(ndx));
        case type_Bool:
            return Mixed(column.get_bool(ndx));
        case type_DateTime:
            return Mixed(DateTime(column.get_datetime(ndx)));
        case type_Float:
            return Mixed(column.get_float(ndx));
        case type_Double:
            return Mixed(column.get_double(ndx));
        case type_String:
            return Mixed(column.get_string(ndx)); // Throws
        case type_Binary:
            return Mixed(column.get_binary(ndx)); // Throws
        case type_Table:
            return Mixed::subtable_tag();
        case type_Mixed:
        case type_Link:
        case type_LinkList:
            break;
    }
    TIGHTDB_ASSERT(false);
    return Mixed(int64_t(0));
}

DataType Table::get_mixed_type(size_t column_ndx, size_t ndx) const TIGHTDB_NOEXCEPT
{
    TIGHTDB_ASSERT(column_ndx < m_columns.size());
    TIGHTDB_ASSERT(ndx < m_size);

    const ColumnMixed& column = get_column_mixed(column_ndx);
    return column.get_type(ndx);
}

void Table::set_mixed(size_t column_ndx, size_t ndx, Mixed value)
{
    TIGHTDB_ASSERT(column_ndx < get_column_count());
    TIGHTDB_ASSERT(ndx < m_size);
    bump_version();

    ColumnMixed& column = get_column_mixed(column_ndx);
    DataType type = value.get_type();

    switch (type) {
        case type_Int:
            column.set_int(ndx, value.get_int());
            break;
        case type_Bool:
            column.set_bool(ndx, value.get_bool());
            break;
        case type_DateTime:
            column.set_datetime(ndx, value.get_datetime());
            break;
        case type_Float:
            column.set_float(ndx, value.get_float());
            break;
        case type_Double:
            column.set_double(ndx, value.get_double());
            break;
        case type_String:
            column.set_string(ndx, value.get_string());
            break;
        case type_Binary:
            column.set_binary(ndx, value.get_binary());
            break;
        case type_Table:
            column.set_subtable(ndx, 0);
            break;
        case type_Mixed:
        case type_Link:
        case type_LinkList:
            TIGHTDB_ASSERT(false);
            break;
    }

#ifdef TIGHTDB_ENABLE_REPLICATION
    if (Replication* repl = get_repl())
        repl->set_mixed(this, column_ndx, ndx, value); // Throws
#endif
}

void Table::insert_mixed(size_t column_ndx, size_t ndx, Mixed value)
{
    TIGHTDB_ASSERT(column_ndx < get_column_count());
    TIGHTDB_ASSERT(ndx <= m_size);

    ColumnMixed& column = get_column_mixed(column_ndx);
    DataType type = value.get_type();

    switch (type) {
        case type_Int:
            column.insert_int(ndx, value.get_int());
            break;
        case type_Bool:
            column.insert_bool(ndx, value.get_bool());
            break;
        case type_DateTime:
            column.insert_datetime(ndx, value.get_datetime());
            break;
        case type_Float:
            column.insert_float(ndx, value.get_float());
            break;
        case type_Double:
            column.insert_double(ndx, value.get_double());
            break;
        case type_String:
            column.insert_string(ndx, value.get_string());
            break;
        case type_Binary:
            column.insert_binary(ndx, value.get_binary());
            break;
        case type_Table:
            column.insert_subtable(ndx, 0);
            break;
        case type_Mixed:
        case type_Link:
        case type_LinkList:
            TIGHTDB_ASSERT(false);
            break;
    }

#ifdef TIGHTDB_ENABLE_REPLICATION
    if (Replication* repl = get_repl())
        repl->insert_mixed(this, column_ndx, ndx, value); // Throws
#endif
}


size_t Table::get_link(size_t col_ndx, size_t row_ndx) const TIGHTDB_NOEXCEPT
{
    TIGHTDB_ASSERT(row_ndx < m_size);
    const ColumnLink& column = get_column_link(col_ndx);
    return column.get_link(row_ndx);
}

TableRef Table::get_link_target(size_t col_ndx) TIGHTDB_NOEXCEPT
{
    ColumnLinkBase& column = get_column_link_base(col_ndx);
    return column.get_target_table()->get_table_ref();
}

void Table::set_link(size_t col_ndx, size_t row_ndx, size_t target_row_ndx)
{
    TIGHTDB_ASSERT(row_ndx < m_size);
    bump_version();
    ColumnLink& column = get_column_link(col_ndx);
    column.set_link(row_ndx, target_row_ndx);

#ifdef TIGHTDB_ENABLE_REPLICATION
    if (Replication* repl = get_repl()) {
        size_t link = 1 + target_row_ndx;
        repl->set_link(this, col_ndx, row_ndx, link); // Throws
    }
#endif
}

void Table::insert_link(size_t col_ndx, size_t row_ndx, size_t target_row_ndx)
{
    TIGHTDB_ASSERT(row_ndx == m_size); // can only append to unorded tables
    ColumnLink& column = get_column_link(col_ndx);
    column.insert_link(row_ndx, target_row_ndx);

#ifdef TIGHTDB_ENABLE_REPLICATION
    if (Replication* repl = get_repl()) {
        size_t link = 1 + target_row_ndx;
        repl->insert_link(this, col_ndx, row_ndx, link); // Throws
    }
#endif
}

bool Table::is_null_link(size_t col_ndx, size_t ndx) const TIGHTDB_NOEXCEPT
{
    TIGHTDB_ASSERT(ndx < m_size);
    const ColumnLink& column = get_column_link(col_ndx);
    return column.is_null_link(ndx);
}

void Table::nullify_link(size_t col_ndx, size_t row_ndx)
{
    TIGHTDB_ASSERT(row_ndx < m_size);
    bump_version();
    ColumnLink& column = get_column_link(col_ndx);
    column.nullify_link(row_ndx);

#ifdef TIGHTDB_ENABLE_REPLICATION
    if (Replication* repl = get_repl()) {
        size_t link = 0; // Null-link
        repl->set_link(this, col_ndx, row_ndx, link); // Throws
    }
#endif
}


void Table::insert_linklist(size_t col_ndx, size_t row_ndx)
{
    TIGHTDB_ASSERT(row_ndx == m_size); // can only append to unorded tables
    ColumnLinkList& column = get_column_link_list(col_ndx);
    column.insert(row_ndx);

#ifdef TIGHTDB_ENABLE_REPLICATION
    if (Replication* repl = get_repl())
        repl->insert_link_list(this, col_ndx, row_ndx); // Throws
#endif
}

ConstLinkViewRef Table::get_linklist(size_t col_ndx, size_t row_ndx) const
{
    TIGHTDB_ASSERT(row_ndx < m_size);
    const ColumnLinkList& column = get_column_link_list(col_ndx);
    return column.get(row_ndx);
}

LinkViewRef Table::get_linklist(size_t col_ndx, size_t row_ndx)
{
    TIGHTDB_ASSERT(row_ndx < m_size);
    // FIXME: this looks wrong! It should instead be the modifying operations of
    // LinkView that bump the change count of the containing table.
    ColumnLinkList& column = get_column_link_list(col_ndx);
    return column.get(row_ndx);
}

bool Table::linklist_is_empty(size_t col_ndx, size_t row_ndx) const TIGHTDB_NOEXCEPT
{
    TIGHTDB_ASSERT(row_ndx < m_size);
    const ColumnLinkList& column = get_column_link_list(col_ndx);
    return !column.has_links(row_ndx);
}

size_t Table::get_link_count(size_t col_ndx, size_t row_ndx) const TIGHTDB_NOEXCEPT
{
    TIGHTDB_ASSERT(row_ndx < m_size);
    const ColumnLinkList& column = get_column_link_list(col_ndx);
    return column.get_link_count(row_ndx);
}


void Table::insert_done()
{
    bump_version();

    size_t row_ndx = m_size;
    size_t num_rows = 1;
    adj_row_acc_insert_rows(row_ndx, num_rows);

    ++m_size;

    // If the table has backlinks, the columns containing them will
    // not be exposed to the users. So we have to manually extend them
    // after inserts. Note that you can only have backlinks on unordered
    // tables, so inserts will only be used for appends.
    if (m_spec.has_backlinks()) {
        size_t backlinks_start = m_spec.get_public_column_count();
        size_t column_count = m_spec.get_column_count();

        for (size_t i = backlinks_start; i < column_count; ++i) {
            ColumnBackLink& column = get_column_backlink(i);
            column.add_row();
        }
    }

#ifdef TIGHTDB_ENABLE_REPLICATION
    if (Replication* repl = get_repl())
        repl->row_insert_complete(this); // Throws
#endif
}


// count ----------------------------------------------

size_t Table::count_int(size_t column_ndx, int64_t value) const
{
    if(!m_columns.is_attached())
        return 0;

    const Column& column = get_column<Column, col_type_Int>(column_ndx);
    return column.count(value);
}
size_t Table::count_float(size_t column_ndx, float value) const
{
    if(!m_columns.is_attached())
        return 0;

    const ColumnFloat& column = get_column<ColumnFloat, col_type_Float>(column_ndx);
    return column.count(value);
}
size_t Table::count_double(size_t column_ndx, double value) const
{
    if(!m_columns.is_attached())
        return 0;

    const ColumnDouble& column = get_column<ColumnDouble, col_type_Double>(column_ndx);
    return column.count(value);
}
size_t Table::count_string(size_t column_ndx, StringData value) const
{
    TIGHTDB_ASSERT(!m_columns.is_attached() || column_ndx < get_column_count());

    if(!m_columns.is_attached())
        return 0;

    ColumnType type = get_real_column_type(column_ndx);
    if (type == col_type_String) {
        const AdaptiveStringColumn& column = get_column_string(column_ndx);
        return column.count(value);
    }
    else {
        TIGHTDB_ASSERT(type == col_type_StringEnum);
        const ColumnStringEnum& column = get_column_string_enum(column_ndx);
        return column.count(value);
    }
}

// sum ----------------------------------------------

int64_t Table::sum_int(size_t column_ndx) const
{
    if(!m_columns.is_attached())
        return 0;

    const Column& column = get_column<Column, col_type_Int>(column_ndx);
    return column.sum();
}
double Table::sum_float(size_t column_ndx) const
{
    if(!m_columns.is_attached())
        return 0.f;

    const ColumnFloat& column = get_column<ColumnFloat, col_type_Float>(column_ndx);
    return column.sum();
}
double Table::sum_double(size_t column_ndx) const
{
    if(!m_columns.is_attached())
        return 0.;

    const ColumnDouble& column = get_column<ColumnDouble, col_type_Double>(column_ndx);
    return column.sum();
}

// average ----------------------------------------------

double Table::average_int(size_t column_ndx) const
{
    if(!m_columns.is_attached())
        return 0;

    const Column& column = get_column<Column, col_type_Int>(column_ndx);
    return column.average();
}
double Table::average_float(size_t column_ndx) const
{
    if(!m_columns.is_attached())
        return 0.f;

    const ColumnFloat& column = get_column<ColumnFloat, col_type_Float>(column_ndx);
    return column.average();
}
double Table::average_double(size_t column_ndx) const
{
    if(!m_columns.is_attached())
        return 0.;

    const ColumnDouble& column = get_column<ColumnDouble, col_type_Double>(column_ndx);
    return column.average();
}

// minimum ----------------------------------------------

#define USE_COLUMN_AGGREGATE 1

int64_t Table::minimum_int(size_t column_ndx) const
{
    if(!m_columns.is_attached())
        return 0;

#if USE_COLUMN_AGGREGATE
    const Column& column = get_column<Column, col_type_Int>(column_ndx);
    return column.minimum();
#else
    if (is_empty())
        return 0;

    int64_t mv = get_int(column_ndx, 0);
    for (size_t i = 1; i < size(); ++i) {
        int64_t v = get_int(column_ndx, i);
        if (v < mv) {
            mv = v;
        }
    }
    return mv;
#endif
}

float Table::minimum_float(size_t column_ndx) const
{
    if(!m_columns.is_attached())
        return 0.f;

    const ColumnFloat& column = get_column<ColumnFloat, col_type_Float>(column_ndx);
    return column.minimum();
}
double Table::minimum_double(size_t column_ndx) const
{
    if(!m_columns.is_attached())
        return 0.;

    const ColumnDouble& column = get_column<ColumnDouble, col_type_Double>(column_ndx);
    return column.minimum();
}

// maximum ----------------------------------------------

int64_t Table::maximum_int(size_t column_ndx) const
{
    if(!m_columns.is_attached())
        return 0;

#if USE_COLUMN_AGGREGATE
    const Column& column = get_column<Column, col_type_Int>(column_ndx);
    return column.maximum();
#else
    if (is_empty())
        return 0;

    int64_t mv = get_int(column_ndx, 0);
    for (size_t i = 1; i < size(); ++i) {
        int64_t v = get_int(column_ndx, i);
        if (v > mv) {
            mv = v;
        }
    }
    return mv;
#endif
}
float Table::maximum_float(size_t column_ndx) const
{
    if(!m_columns.is_attached())
        return 0.f;

    const ColumnFloat& column = get_column<ColumnFloat, col_type_Float>(column_ndx);
    return column.maximum();
}
double Table::maximum_double(size_t column_ndx) const
{
    if(!m_columns.is_attached())
        return 0.;

    const ColumnDouble& column = get_column<ColumnDouble, col_type_Double>(column_ndx);
    return column.maximum();
}



size_t Table::lookup(StringData value) const
{
    // Early-out if this is a degenerate subtable
    if(!m_columns.is_attached())
        return not_found;

    // First time we do a lookup we check if we can cache the index
    if (!m_search_index) {
        if (get_column_count() < 1)
            return not_found; // no column to lookup in

        ColumnType type = get_real_column_type(0);
        if (type == col_type_String) {
            const AdaptiveStringColumn& column = get_column_string(0);
            if (!column.has_index()) {
                return column.find_first(value);
            }
            else {
                m_search_index = &column.get_index();
            }
        }
        else if (type == col_type_StringEnum) {
            const ColumnStringEnum& column = get_column_string_enum(0);
            if (!column.has_index()) {
                return column.find_first(value);
            }
            else {
                m_search_index = &column.get_index();
            }
        }
        else {
            return not_found; // invalid column type
        }
    }

    // Do lookup directly on cached index
    return m_search_index->find_first(value);
}

template <class T> size_t Table::find_first(size_t column_ndx, T value) const
{
    TIGHTDB_ASSERT(!m_columns.is_attached() || column_ndx < m_columns.size());
    TIGHTDB_ASSERT(get_real_column_type(column_ndx) == ColumnTypeTraits3<T>::ct_id_real);

    if(!m_columns.is_attached())
        return not_found;

    typedef typename ColumnTypeTraits3<T>::column_type ColType;
    const ColType& column = get_column<ColType, ColumnTypeTraits3<T>::ct_id>(column_ndx);
    return column.find_first(value);
}

size_t Table::find_first_int(size_t column_ndx, int64_t value) const
{
    return find_first<int64_t>(column_ndx, value);
}

size_t Table::find_first_bool(size_t column_ndx, bool value) const
{
    return find_first<bool>(column_ndx, value);
}

size_t Table::find_first_datetime(size_t column_ndx, DateTime value) const
{
    TIGHTDB_ASSERT(!m_columns.is_attached() || column_ndx < m_columns.size());
    TIGHTDB_ASSERT(get_real_column_type(column_ndx) == col_type_DateTime);

    if(!m_columns.is_attached())
        return not_found;

    const Column& column = get_column(column_ndx);

    return column.find_first(int64_t(value.get_datetime()));
}

size_t Table::find_first_float(size_t column_ndx, float value) const
{
    return find_first<float>(column_ndx, value);
}

size_t Table::find_first_double(size_t column_ndx, double value) const
{
    return find_first<double>(column_ndx, value);
}

size_t Table::find_first_string(size_t column_ndx, StringData value) const
{
    TIGHTDB_ASSERT(!m_columns.is_attached() || column_ndx < m_columns.size());
    if(!m_columns.is_attached())
        return not_found;

    ColumnType type = get_real_column_type(column_ndx);
    if (type == col_type_String) {
        const AdaptiveStringColumn& column = get_column_string(column_ndx);
        return column.find_first(value);
    }
    TIGHTDB_ASSERT(type == col_type_StringEnum);
    const ColumnStringEnum& column = get_column_string_enum(column_ndx);
    return column.find_first(value);
}

size_t Table::find_first_binary(size_t, BinaryData) const
{
    // FIXME: Implement this!
    throw runtime_error("Not implemented");
}


template <class T> TableView Table::find_all(size_t column_ndx, T value)
{
    return where().equal(column_ndx, value).find_all();
}


TableView Table::find_all_int(size_t column_ndx, int64_t value)
{
    return find_all<int64_t>(column_ndx, value);
}

ConstTableView Table::find_all_int(size_t column_ndx, int64_t value) const
{
    return const_cast<Table*>(this)->find_all<int64_t>(column_ndx, value);
}

TableView Table::find_all_bool(size_t column_ndx, bool value)
{
    return find_all<bool>(column_ndx, value);
}

ConstTableView Table::find_all_bool(size_t column_ndx, bool value) const
{
    return const_cast<Table*>(this)->find_all<int64_t>(column_ndx, value);
}


TableView Table::find_all_float(size_t column_ndx, float value)
{
    return find_all<float>(column_ndx, value);
}

ConstTableView Table::find_all_float(size_t column_ndx, float value) const
{
    return const_cast<Table*>(this)->find_all<float>(column_ndx, value);
}

TableView Table::find_all_double(size_t column_ndx, double value)
{
    return find_all<double>(column_ndx, value);
}

ConstTableView Table::find_all_double(size_t column_ndx, double value) const
{
    return const_cast<Table*>(this)->find_all<double>(column_ndx, value);
}

TableView Table::find_all_datetime(size_t column_ndx, DateTime value)
{
    return find_all<int64_t>(column_ndx, int64_t(value.get_datetime()));
}

ConstTableView Table::find_all_datetime(size_t column_ndx, DateTime value) const
{
    return const_cast<Table*>(this)->find_all<int64_t>(column_ndx, int64_t(value.get_datetime()));
}

TableView Table::find_all_string(size_t column_ndx, StringData value)
{
    return where().equal(column_ndx, value).find_all();
}

ConstTableView Table::find_all_string(size_t column_ndx, StringData value) const
{
    return const_cast<Table*>(this)->find_all_string(column_ndx, value);
}

TableView Table::find_all_binary(size_t, BinaryData)
{
    // FIXME: Implement this!
    throw runtime_error("Not implemented");
}

ConstTableView Table::find_all_binary(size_t, BinaryData) const
{
    // FIXME: Implement this!
    throw runtime_error("Not implemented");
}

TableView Table::get_distinct_view(size_t column_ndx)
{
    // FIXME: lacks support for reactive updates
    TIGHTDB_ASSERT(!m_columns.is_attached() || column_ndx < m_columns.size());
    TIGHTDB_ASSERT(has_index(column_ndx));

    TableView tv(*this);
    Column& refs = tv.get_ref_column();

    if(m_columns.is_attached()) {
        ColumnType type = get_real_column_type(column_ndx);
        if (type == col_type_String) {
            const AdaptiveStringColumn& column = get_column_string(column_ndx);
            const StringIndex& index = column.get_index();
            index.distinct(refs);
        }
        else {
            TIGHTDB_ASSERT(type == col_type_StringEnum);
            const ColumnStringEnum& column = get_column_string_enum(column_ndx);
            const StringIndex& index = column.get_index();
            index.distinct(refs);
        }
    }
    return tv;
}

ConstTableView Table::get_distinct_view(size_t column_ndx) const
{
    return const_cast<Table*>(this)->get_distinct_view(column_ndx);
}

TableView Table::get_sorted_view(size_t column_ndx, bool ascending)
{
    TableView tv = where().find_all();
    tv.sort(column_ndx, ascending);
    return tv;
}

ConstTableView Table::get_sorted_view(size_t column_ndx, bool ascending) const
{
    return const_cast<Table*>(this)->get_sorted_view(column_ndx, ascending);
}


namespace {

struct AggrState {
    AggrState() : block(Array::no_prealloc_tag()), added_row(false) {}

    const Table* table;
    const StringIndex* dst_index;
    size_t group_by_column;

    const ColumnStringEnum* enums;
    vector<size_t> keys;
    Array block;
    size_t offset;
    size_t block_end;

    bool added_row;
};

typedef size_t (*get_group_fnc)(size_t, AggrState&, Table&);

size_t get_group_ndx(size_t i, AggrState& state, Table& result)
{
    StringData str = state.table->get_string(state.group_by_column, i);
    size_t ndx = state.dst_index->find_first(str);
    if (ndx == not_found) {
        ndx = result.add_empty_row();
        result.set_string(0, ndx, str);
        state.added_row = true;
    }
    return ndx;
}

size_t get_group_ndx_blocked(size_t i, AggrState& state, Table& result)
{
    // We iterate entire blocks at a time by keeping current leaf cached
    if (i >= state.block_end) {
        state.enums->Column::GetBlock(i, state.block, state.offset);
        state.block_end = state.offset + state.block.size();
    }

    // Since we know the exact number of distinct keys,
    // we can use that to avoid index lookups
    int64_t key = state.block.get(i - state.offset);
    size_t ndx = state.keys[key];

    // Stored position is offset by one, so zero can indicate
    // that no entry have been added yet.
    if (ndx == 0) {
        ndx = result.add_empty_row();
        result.set_string(0, ndx, state.enums->get(i));
        state.keys[key] = ndx+1;
        state.added_row = true;
    }
    else
        --ndx;
    return ndx;
}

} //namespace

// Simple pivot aggregate method. Experimental! Please do not document method publicly.
void Table::aggregate(size_t group_by_column, size_t aggr_column, AggrType op, Table& result,
                      const Column* viewrefs) const
{
    TIGHTDB_ASSERT(result.is_empty() && result.get_column_count() == 0);
    TIGHTDB_ASSERT(group_by_column < m_columns.size());
    TIGHTDB_ASSERT(aggr_column < m_columns.size());

    TIGHTDB_ASSERT(get_column_type(group_by_column) == type_String);
    TIGHTDB_ASSERT(op == aggr_count || get_column_type(aggr_column) == type_Int);

    // Add columns to result table
    result.add_column(type_String, get_column_name(group_by_column));

    if (op == aggr_count)
        result.add_column(type_Int, "COUNT()");
    else
        result.add_column(type_Int, get_column_name(aggr_column));

    // Cache columms
    const Column& src_column = get_column(aggr_column);
    Column& dst_column = result.get_column(1);

    AggrState state;
    get_group_fnc get_group_ndx_fnc = NULL;

    // When doing grouped aggregates, the column to group on is likely
    // to be auto-enumerated (without a lot of duplicates grouping does not
    // make much sense). So we can use this knowledge to optimize the process.
    ColumnType key_type = get_real_column_type(group_by_column);
    if (key_type == col_type_StringEnum) {
        const ColumnStringEnum& enums = get_column_string_enum(group_by_column);
        size_t key_count = enums.get_keys().size();

        state.enums = &enums;
        state.keys.assign(key_count, 0);

        enums.Column::GetBlock(0, state.block, state.offset);
        state.block_end = state.offset + state.block.size();
        get_group_ndx_fnc = &get_group_ndx_blocked;
    }
    else {
        // If the group_by column is not auto-enumerated, we have to do
        // (more expensive) direct lookups.
        result.set_index(0);
        const StringIndex& dst_index = result.get_column_string(0).get_index();

        state.table = this;
        state.dst_index = &dst_index;
        state.group_by_column = group_by_column;
        get_group_ndx_fnc = &get_group_ndx;
    }

    if (viewrefs) {
        // Aggregating over a view
        const size_t count = viewrefs->size();

        switch (op) {
            case aggr_count:
                for (size_t r = 0; r < count; ++r) {
                    size_t i = viewrefs->get(r);
                    size_t ndx = (*get_group_ndx_fnc)(i, state, result);

                    // Count
                    dst_column.adjust(ndx, 1);
                }
                break;
            case aggr_sum:
                for (size_t r = 0; r < count; ++r) {
                    size_t i = viewrefs->get(r);
                    size_t ndx = (*get_group_ndx_fnc)(i, state, result);

                    // Sum
                    int64_t value = src_column.get(i);
                    dst_column.adjust(ndx, value);
                }
                break;
            case aggr_avg:
            {
                // Add temporary column for counts
                result.add_column(type_Int, "count");
                Column& cnt_column = result.get_column(2);

                for (size_t r = 0; r < count; ++r) {
                    size_t i = viewrefs->get(r);
                    size_t ndx = (*get_group_ndx_fnc)(i, state, result);

                    // SUM
                    int64_t value = src_column.get(i);
                    dst_column.adjust(ndx, value);

                    // Increment count
                    cnt_column.adjust(ndx, 1);
                }

                // Calculate averages
                result.add_column(type_Double, "average");
                ColumnDouble& mean_column = result.get_column_double(3);
                const size_t res_count = result.size();
                for (size_t i = 0; i < res_count; ++i) {
                    int64_t sum   = dst_column.get(i);
                    int64_t count = cnt_column.get(i);
                    double res   = double(sum) / double(count);
                    mean_column.set(i, res);
                }

                // Remove temp columns
                result.remove_column(1); // sums
                result.remove_column(1); // counts
                break;
            }
            case aggr_min:
                for (size_t r = 0; r < count; ++r) {
                    size_t i = viewrefs->get(r);

                    size_t ndx = (*get_group_ndx_fnc)(i, state, result);
                    int64_t value = src_column.get(i);
                    if (state.added_row) {
                        // Set the real value, to overwrite the default value
                        dst_column.set(ndx, value);
                        state.added_row = false;
                    }
                    else {
                        int64_t current = dst_column.get(ndx);
                        if (value < current)
                            dst_column.set(ndx, value);
                    }
                }
                break;
            case aggr_max:
                for (size_t r = 0; r < count; ++r) {
                    size_t i = viewrefs->get(r);

                    size_t ndx = (*get_group_ndx_fnc)(i, state, result);
                    int64_t value = src_column.get(i);
                    if (state.added_row) {
                        // Set the real value, to overwrite the default value
                        dst_column.set(ndx, value);
                        state.added_row = false;
                    }
                    else {
                        int64_t current = dst_column.get(ndx);
                        if (value > current)
                            dst_column.set(ndx, value);
                    }
                }
                break;
        }
    }
    else {
        const size_t count = size();

        switch (op) {
            case aggr_count:
                for (size_t i = 0; i < count; ++i) {
                    size_t ndx = (*get_group_ndx_fnc)(i, state, result);

                    // Count
                    dst_column.adjust(ndx, 1);
                }
                break;
            case aggr_sum:
                for (size_t i = 0; i < count; ++i) {
                    size_t ndx = (*get_group_ndx_fnc)(i, state, result);

                    // Sum
                    int64_t value = src_column.get(i);
                    dst_column.adjust(ndx, value);
                }
                break;
            case aggr_avg:
            {
                // Add temporary column for counts
                result.add_column(type_Int, "count");
                Column& cnt_column = result.get_column(2);

                for (size_t i = 0; i < count; ++i) {
                    size_t ndx = (*get_group_ndx_fnc)(i, state, result);

                    // SUM
                    int64_t value = src_column.get(i);
                    dst_column.adjust(ndx, value);

                    // Increment count
                    cnt_column.adjust(ndx, 1);
                }

                // Calculate averages
                result.add_column(type_Double, "average");
                ColumnDouble& mean_column = result.get_column_double(3);
                const size_t res_count = result.size();
                for (size_t i = 0; i < res_count; ++i) {
                    int64_t sum   = dst_column.get(i);
                    int64_t count = cnt_column.get(i);
                    double res    = double(sum) / double(count);
                    mean_column.set(i, res);
                }

                // Remove temp columns
                result.remove_column(1); // sums
                result.remove_column(1); // counts
                break;
            }
            case aggr_min:
                for (size_t i = 0; i < count; ++i) {
                    size_t ndx = (*get_group_ndx_fnc)(i, state, result);
                    int64_t value = src_column.get(i);
                    if (state.added_row) {
                        // Set the real value, to overwrite the default value
                        dst_column.set(ndx, value);
                        state.added_row = false;
                    }
                    else {
                        int64_t current = dst_column.get(ndx);
                        if (value < current)
                            dst_column.set(ndx, value);
                    }
                }
                break;
            case aggr_max:
                for (size_t i = 0; i < count; ++i) {
                    size_t ndx = (*get_group_ndx_fnc)(i, state, result);
                    int64_t value = src_column.get(i);
                    if (state.added_row) {
                        // Set the real value, to overwrite the default value
                        dst_column.set(ndx, value);
                        state.added_row = false;
                    }
                    else {
                        int64_t current = dst_column.get(ndx);
                        if (value > current)
                            dst_column.set(ndx, value);
                    }
                }
                break;
        }
    }
}


TableView Table::get_range_view(size_t begin, size_t end)
{
    TIGHTDB_ASSERT(!m_columns.is_attached() || end < size());

    TableView ctv(*this);
    if (m_columns.is_attached()) {
        Column& refs = ctv.get_ref_column();
        for (size_t i = begin; i < end; ++i)
            refs.add(i);
    }
    return ctv;
}

ConstTableView Table::get_range_view(size_t begin, size_t end) const
{
    return const_cast<Table*>(this)->get_range_view(begin, end);
}



size_t Table::lower_bound_int(size_t column_ndx, int64_t value) const TIGHTDB_NOEXCEPT
{
    TIGHTDB_ASSERT(!m_columns.is_attached() || column_ndx < m_columns.size());
    return !m_columns.is_attached() ? 0 : get_column(column_ndx).lower_bound_int(value);
}

size_t Table::upper_bound_int(size_t column_ndx, int64_t value) const TIGHTDB_NOEXCEPT
{
    TIGHTDB_ASSERT(!m_columns.is_attached() || column_ndx < m_columns.size());
    return !m_columns.is_attached() ? 0 : get_column(column_ndx).upper_bound_int(value);
}

size_t Table::lower_bound_bool(size_t column_ndx, bool value) const TIGHTDB_NOEXCEPT
{
    TIGHTDB_ASSERT(!m_columns.is_attached() || column_ndx < m_columns.size());
    return !m_columns.is_attached() ? 0 : get_column(column_ndx).lower_bound_int(value);
}

size_t Table::upper_bound_bool(size_t column_ndx, bool value) const TIGHTDB_NOEXCEPT
{
    TIGHTDB_ASSERT(!m_columns.is_attached() || column_ndx < m_columns.size());
    return !m_columns.is_attached() ? 0 : get_column(column_ndx).upper_bound_int(value);
}

size_t Table::lower_bound_float(size_t column_ndx, float value) const TIGHTDB_NOEXCEPT
{
    TIGHTDB_ASSERT(!m_columns.is_attached() || column_ndx < m_columns.size());
    return !m_columns.is_attached() ? 0 : get_column_float(column_ndx).lower_bound(value);
}

size_t Table::upper_bound_float(size_t column_ndx, float value) const TIGHTDB_NOEXCEPT
{
    TIGHTDB_ASSERT(!m_columns.is_attached() || column_ndx < m_columns.size());
    return !m_columns.is_attached() ? 0 : get_column_float(column_ndx).upper_bound(value);
}

size_t Table::lower_bound_double(size_t column_ndx, double value) const TIGHTDB_NOEXCEPT
{
    TIGHTDB_ASSERT(!m_columns.is_attached() || column_ndx < m_columns.size());
    return !m_columns.is_attached() ? 0 : get_column_double(column_ndx).lower_bound(value);
}

size_t Table::upper_bound_double(size_t column_ndx, double value) const TIGHTDB_NOEXCEPT
{
    TIGHTDB_ASSERT(!m_columns.is_attached() || column_ndx < m_columns.size());
    return !m_columns.is_attached() ? 0 : get_column_double(column_ndx).upper_bound(value);
}

size_t Table::lower_bound_string(size_t column_ndx, StringData value) const TIGHTDB_NOEXCEPT
{
    TIGHTDB_ASSERT(!m_columns.is_attached() || column_ndx < m_columns.size());
    if(!m_columns.is_attached())
        return 0;

    ColumnType type = get_real_column_type(column_ndx);
    if (type == col_type_String) {
        const AdaptiveStringColumn& column = get_column_string(column_ndx);
        return column.lower_bound_string(value);
    }
    TIGHTDB_ASSERT(type == col_type_StringEnum);
    const ColumnStringEnum& column = get_column_string_enum(column_ndx);
    return column.lower_bound_string(value);
}

size_t Table::upper_bound_string(size_t column_ndx, StringData value) const TIGHTDB_NOEXCEPT
{
    TIGHTDB_ASSERT(!m_columns.is_attached() || column_ndx < m_columns.size());
    if(!m_columns.is_attached())
        return 0;

    ColumnType type = get_real_column_type(column_ndx);
    if (type == col_type_String) {
        const AdaptiveStringColumn& column = get_column_string(column_ndx);
        return column.upper_bound_string(value);
    }
    TIGHTDB_ASSERT(type == col_type_StringEnum);
    const ColumnStringEnum& column = get_column_string_enum(column_ndx);
    return column.upper_bound_string(value);
}

void Table::optimize()
{
    // At the present time there is only one kind of optimization that
    // we can do, and that is to replace a string column with a string
    // enumeration column. Since this involves changing the spec of
    // the table, it is not something we can do for a subtable with
    // shared spec.
    if (has_shared_type())
        return;

    Allocator& alloc = m_columns.get_alloc();

    size_t column_count = get_column_count();
    for (size_t i = 0; i < column_count; ++i) {
        ColumnType type = get_real_column_type(i);
        if (type == col_type_String) {
            AdaptiveStringColumn* column = &get_column_string(i);

            ref_type keys_ref, values_ref;
            bool res = column->auto_enumerate(keys_ref, values_ref);
            if (!res)
                continue;

            Spec::ColumnInfo info;
            m_spec.get_column_info(i, info);
            ArrayParent* keys_parent;
            size_t keys_ndx;
            m_spec.upgrade_string_to_enum(i, keys_ref, keys_parent, keys_ndx);

            // Upgrading the column may have moved the
            // refs to keylists in other columns so we
            // have to update their parent info
            for (size_t c = i+1; c < m_cols.size(); ++c) {
                ColumnType type = get_real_column_type(c);
                if (type == col_type_StringEnum) {
                    ColumnStringEnum& column = get_column_string_enum(c);
                    column.adjust_keys_ndx_in_parent(1);
                }
            }

            // Indexes are also in m_columns, so we need adjusted pos
            size_t pos_in_mcolumns = m_spec.get_column_pos(i);

            // Replace column
            ColumnStringEnum* e =
                new ColumnStringEnum(keys_ref, values_ref, &m_columns,
                                     pos_in_mcolumns, keys_parent, keys_ndx, alloc);
            m_columns.set(pos_in_mcolumns, values_ref);
            m_cols[i] = e;

            // Inherit any existing index
            if (info.m_has_index) {
                StringIndex* index = column->release_index();
                e->install_index(index);
            }

            // Clean up the old column
            column->destroy();
            delete column;
        }
    }

#ifdef TIGHTDB_ENABLE_REPLICATION
    if (Replication* repl = get_repl())
        repl->optimize_table(this); // Throws
#endif
}


class Table::SliceWriter: public Group::TableWriter {
public:
    SliceWriter(const Table& table, StringData table_name,
                size_t offset, size_t size) TIGHTDB_NOEXCEPT:
        m_table(table),
        m_table_name(table_name),
        m_offset(offset),
        m_size(size)
    {
    }

    size_t write_names(_impl::OutputStream& out) TIGHTDB_OVERRIDE
    {
        Allocator& alloc = Allocator::get_default();
        ArrayString table_names(alloc);
        table_names.create(); // Throws
        _impl::DestroyGuard<ArrayString> dg(&table_names);
        table_names.add(m_table_name); // Throws
        size_t pos = table_names.write(out); // Throws
        return pos;
    }

    size_t write_tables(_impl::OutputStream& out) TIGHTDB_OVERRIDE
    {
        Allocator& alloc = Allocator::get_default();

        // Make a copy of the spec of this table, modify it, and then
        // write it to the output stream
        ref_type spec_ref;
        {
            MemRef mem = m_table.m_spec.m_top.clone_deep(alloc); // Throws
            Spec spec(alloc);
            spec.init(mem); // Throws
            _impl::DestroyGuard<Spec> dg(&spec);
            size_t n = spec.get_column_count();
            for (size_t i = 0; i != n; ++i) {
                ColumnAttr attr = spec.get_column_attr(i);
                // Remove any index specifying attributes
                attr = ColumnAttr(attr & ~col_attr_Indexed);
                spec.set_column_attr(i, attr); // Throws
            }
            size_t pos = spec.m_top.write(out); // Throws
            spec_ref = pos;
        }

        // Make a copy of the selected slice of each column
        ref_type columns_ref;
        {
            Array column_refs(alloc);
            column_refs.create(Array::type_HasRefs); // Throws
            _impl::ShallowArrayDestroyGuard dg(&column_refs);
            size_t table_size = m_table.size();
            size_t n = m_table.m_cols.size();
            for (size_t i = 0; i != n; ++i) {
                ColumnBase* column = m_table.m_cols[i];
                ref_type ref = column->write(m_offset, m_size, table_size, out); // Throws
                int_fast64_t ref_2(ref); // FIXME: Dangerous cast (unsigned -> signed)
                column_refs.add(ref_2); // Throws
            }
            bool recurse = false; // Shallow
            size_t pos = column_refs.write(out, recurse); // Throws
            columns_ref = pos;
        }

        // Create a new top array for the table
        ref_type table_top_ref;
        {
            Array table_top(alloc);
            table_top.create(Array::type_HasRefs); // Throws
            _impl::ShallowArrayDestroyGuard dg(&table_top);
            int_fast64_t spec_ref_2(spec_ref); // FIXME: Dangerous cast (unsigned -> signed)
            table_top.add(spec_ref_2); // Throws
            int_fast64_t columns_ref_2(columns_ref); // FIXME: Dangerous cast (unsigned -> signed)
            table_top.add(columns_ref_2); // Throws
            bool recurse = false; // Shallow
            size_t pos = table_top.write(out, recurse); // Throws
            table_top_ref = pos;
        }

        // Create the array of tables of size one
        Array tables(alloc);
        tables.create(Array::type_HasRefs); // Throws
        _impl::ShallowArrayDestroyGuard dg(&tables);
        int_fast64_t table_top_ref_2(table_top_ref); // FIXME: Dangerous cast (unsigned -> signed)
        tables.add(table_top_ref_2); // Throws
        bool recurse = false; // Shallow
        size_t pos = tables.write(out, recurse); // Throws
        return pos;
    }

private:
    const Table& m_table;
    const StringData m_table_name;
    const size_t m_offset, m_size;
};

void Table::write(ostream& out, size_t offset, size_t size, StringData override_table_name) const
{
    size_t table_size = this->size();
    if (offset > table_size)
        throw out_of_range("Offset is out of range");
    size_t remaining_size = table_size - offset;
    size_t size_2 = size;
    if (size_2 > remaining_size)
        size_2 = remaining_size;
    StringData table_name = override_table_name;
    if (!table_name)
        table_name = get_name();
    SliceWriter writer(*this, table_name, offset, size_2);
    Group::write(out, writer); // Throws
}


void Table::adjust_column_index(size_t column_ndx_begin, int ndx_in_parent_diff)
    TIGHTDB_NOEXCEPT
{
    size_t num_cols = m_cols.size();
    for (size_t col_ndx = column_ndx_begin; col_ndx != num_cols; ++col_ndx) {
        ColumnBase* column = m_cols[col_ndx];
        column->get_root_array()->adjust_ndx_in_parent(ndx_in_parent_diff);
        column->update_column_index(col_ndx, m_spec);

        // If we modified before link columns, we have to update their
        // backlinks to point to their new position
        ColumnType type = m_spec.get_column_type(col_ndx);
        if (type == col_type_Link || type == col_type_LinkList) {
            size_t table_ndx = get_index_in_parent();
            ColumnLinkBase* col = static_cast<ColumnLinkBase*>(column);
            TableRef target_table(col->get_target_table());
            target_table->update_backlink_column_ref(table_ndx, col_ndx-ndx_in_parent_diff,
                                                     col_ndx);
        }
    }
}

void Table::update_from_parent(size_t old_baseline) TIGHTDB_NOEXCEPT
{
    TIGHTDB_ASSERT(is_attached());

    // There is no top for sub-tables sharing spec
    if (m_top.is_attached()) {
        if (!m_top.update_from_parent(old_baseline))
            return;
    }

    m_spec.update_from_parent(old_baseline);

    if (!m_columns.is_attached())
        return; // Degenerate subtable

    if (!m_columns.update_from_parent(old_baseline))
        return;

    // Update column accessors
    size_t n = m_cols.size();
    for (size_t i = 0; i != n; ++i) {
        ColumnBase* column = m_cols[i];
        column->update_from_parent(old_baseline);
    }
}


// to JSON: ------------------------------------------

void Table::to_json(ostream& out) const
{
    // Represent table as list of objects
    out << "[";

    size_t row_count = size();
    for (size_t r = 0; r < row_count; ++r) {
        if (r > 0)
            out << ",";
        to_json_row(r, out);
    }

    out << "]";
}


namespace {

inline void out_datetime(ostream& out, DateTime value)
{
    time_t rawtime = value.get_datetime();
    struct tm* t = gmtime(&rawtime);
    if (t) {
        // We need a buffer for formatting dates (and binary to hex). Max
        // size is 20 bytes (incl zero byte) "YYYY-MM-DD HH:MM:SS"\0
        char buffer[30];
        size_t res = strftime(buffer, 30, "%Y-%m-%d %H:%M:%S", t);
        if (res)
            out << buffer;
    }
}

inline void out_binary(ostream& out, const BinaryData bin)
{
    const char* p = bin.data();
    for (size_t i = 0; i < bin.size(); ++i)
        out << setw(2) << setfill('0') << hex << static_cast<unsigned int>(p[i]) << dec;
}

template<class T> void out_floats(ostream& out, T value)
{
    streamsize old = out.precision();
    out.precision(numeric_limits<T>::digits10 + 1);
    out << scientific << value;
    out.precision(old);
}

} // anonymous namespace


void Table::to_json_row(size_t row_ndx, ostream& out) const
{
    out << "{";
    size_t column_count = get_column_count();
    for (size_t i = 0; i < column_count; ++i) {
        if (i > 0)
            out << ",";

        StringData name = get_column_name(i);
        out << "\"" << name << "\":";

        DataType type = get_column_type(i);
        switch (type) {
            case type_Int:
                out << get_int(i, row_ndx);
                break;
            case type_Bool:
                out << (get_bool(i, row_ndx) ? "true" : "false");
                break;
            case type_Float:
                out_floats<float>(out, get_float(i, row_ndx));
                break;
            case type_Double:
                out_floats<double>(out, get_double(i, row_ndx));
                break;
            case type_String:
                out << "\"" << get_string(i, row_ndx) << "\"";
                break;
            case type_DateTime:
                out << "\""; out_datetime(out, get_datetime(i, row_ndx)); out << "\"";
                break;
            case type_Binary:
                out << "\""; out_binary(out, get_binary(i, row_ndx)); out << "\"";
                break;
            case type_Table:
                get_subtable(i, row_ndx)->to_json(out);
                break;
            case type_Mixed:
            {
                DataType mtype = get_mixed_type(i, row_ndx);
                if (mtype == type_Table) {
                    get_subtable(i, row_ndx)->to_json(out);
                }
                else {
                    Mixed m = get_mixed(i, row_ndx);
                    switch (mtype) {
                        case type_Int:
                            out << m.get_int();
                            break;
                        case type_Bool:
                            out << (m.get_bool() ? "true" : "false");
                            break;
                        case type_Float:
                            out_floats<float>(out, m.get_float());
                            break;
                        case type_Double:
                            out_floats<double>(out, m.get_double());
                            break;
                        case type_String:
                            out << "\"" << m.get_string() << "\"";
                            break;
                        case type_DateTime:
                            out << "\""; out_datetime(out, m.get_datetime()); out << "\"";
                            break;
                        case type_Binary:
                            out << "\""; out_binary(out, m.get_binary()); out << "\"";
                            break;
                        case type_Table:
                        case type_Mixed:
                        case type_Link:
                        case type_LinkList:
                            TIGHTDB_ASSERT(false);
                            break;
                    }
                }
                break;
            }
            case type_Link:
                // FIXME: print entire linked row
                out << "\"Link to: " << get_link(i, row_ndx) << "\"";
                break;
            case type_LinkList:
                // FIXME: print entire list of linked row
                //out << "\"Link to: " << get_int(i, row_ndx) << "\"";
                break;
        }
    }
    out << "}";
}


// to_string --------------------------------------------------


namespace {

size_t chars_in_int(int64_t v)
{
    size_t count = 0;
    while (v /= 10)
        ++count;
    return count+1;
}

} // anonymous namespace


void Table::to_string(ostream& out, size_t limit) const
{
    // Print header (will also calculate widths)
    vector<size_t> widths;
    to_string_header(out, widths);

    // Set limit=-1 to print all rows, otherwise only print to limit
    size_t row_count = size();
    size_t out_count = (limit == size_t(-1)) ? row_count : (row_count < limit) ? row_count : limit;

    // Print rows
    for (size_t i = 0; i < out_count; ++i) {
        to_string_row(i, out, widths);
    }

    if (out_count < row_count) {
        size_t rest = row_count - out_count;
        out << "... and " << rest << " more rows (total " << row_count << ")";
    }
}

void Table::row_to_string(size_t row_ndx, ostream& out) const
{
    TIGHTDB_ASSERT(row_ndx < size());

    // Print header (will also calculate widths)
    vector<size_t> widths;
    to_string_header(out, widths);

    // Print row contents
    to_string_row(row_ndx, out, widths);
}

void Table::to_string_header(ostream& out, vector<size_t>& widths) const
{
    size_t column_count = get_column_count();
    size_t row_count = size();
    size_t row_ndx_width = chars_in_int(row_count);
    widths.push_back(row_ndx_width);

    // Empty space over row numbers
    for (size_t i = 0; i < row_ndx_width+1; ++i)
        out << " ";

    // Write header
    for (size_t col = 0; col < column_count; ++col) {
        StringData name = get_column_name(col);
        DataType type = get_column_type(col);
        size_t width = 0;
        switch (type) {
            case type_Bool:
                width = 5;
                break;
            case type_DateTime:
                width = 19;
                break;
            case type_Int:
                width = chars_in_int(maximum_int(col));
                break;
            case type_Float:
                // max chars for scientific notation:
                width = 14;
                break;
            case type_Double:
                width = 14;
                break;
            case type_Table:
                for (size_t row = 0; row < row_count; ++row) {
                    size_t len = chars_in_int(get_subtable_size(col, row));
                    width = max(width, len+2);
                }
                width += 2; // space for "[]"
                break;
            case type_Binary:
                for (size_t row = 0; row < row_count; ++row) {
                    size_t len = chars_in_int(get_binary(col, row).size()) + 2;
                    width = max(width, len);
                }
                width += 6; // space for " bytes"
                break;
            case type_String: {
                // Find max length of the strings
                for (size_t row = 0; row < row_count; ++row) {
                    size_t len = get_string(col, row).size();
                    width = max(width, len);
                }
                if (width > 20)
                    width = 23; // cut strings longer than 20 chars
                break;
            }
            case type_Mixed:
                // Find max length of the mixed values
                width = 0;
                for (size_t row = 0; row < row_count; ++row) {
                    DataType mtype = get_mixed_type(col, row);
                    if (mtype == type_Table) {
                        size_t len = chars_in_int( get_subtable_size(col, row) ) + 2;
                        width = max(width, len);
                        continue;
                    }
                    Mixed m = get_mixed(col, row);
                    switch (mtype) {
                        case type_Bool:
                            width = max(width, size_t(5));
                            break;
                        case type_DateTime:
                            width = max(width, size_t(19));
                            break;
                        case type_Int:
                            width = max(width, chars_in_int(m.get_int()));
                            break;
                        case type_Float:
                            width = max(width, size_t(14));
                            break;
                        case type_Double:
                            width = max(width, size_t(14));
                            break;
                        case type_Binary:
                            width = max(width, chars_in_int(m.get_binary().size()) + 6);
                            break;
                        case type_String: {
                            size_t len = m.get_string().size();
                            if (len > 20)
                                len = 23;
                            width = max(width, len);
                            break;
                        }
                        case type_Table:
                        case type_Mixed:
                        case type_Link:
                        case type_LinkList:
                            TIGHTDB_ASSERT(false);
                            break;
                    }
                }
                break;
            case type_Link:
            case type_LinkList:
                width = 5;
                break;
        }
        // Set width to max of column name and the longest value
        size_t name_len = name.size();
        if (name_len > width)
            width = name_len;

        widths.push_back(width);
        out << "  "; // spacing

        out.width(width);
        out << string(name);
    }
    out << "\n";
}


namespace {

inline void out_string(ostream& out, const string text, const size_t max_len)
{
    out.setf(ostream::left, ostream::adjustfield);
    if (text.size() > max_len)
        out << text.substr(0, max_len) + "...";
    else
        out << text;
    out.unsetf(ostream::adjustfield);
}

inline void out_table(ostream& out, const size_t len)
{
    streamsize width = out.width() - chars_in_int(len) - 1;
    out.width(width);
    out << "[" << len << "]";
}

} // anonymous namespace


void Table::to_string_row(size_t row_ndx, ostream& out, const vector<size_t>& widths) const
{
    size_t column_count  = get_column_count();
    size_t row_ndx_width = widths[0];

    out << scientific;          // for float/double
    out.width(row_ndx_width);
    out << row_ndx << ":";

    for (size_t col = 0; col < column_count; ++col) {
        out << "  "; // spacing
        out.width(widths[col+1]);

        DataType type = get_column_type(col);
        switch (type) {
            case type_Bool:
                out << (get_bool(col, row_ndx) ? "true" : "false");
                break;
            case type_Int:
                out << get_int(col, row_ndx);
                break;
            case type_Float:
                out << get_float(col, row_ndx);
                break;
            case type_Double:
                out << get_double(col, row_ndx);
                break;
            case type_String:
                out_string(out, get_string(col, row_ndx), 20);
                break;
            case type_DateTime:
                out_datetime(out, get_datetime(col, row_ndx));
                break;
            case type_Table:
                out_table(out, get_subtable_size(col, row_ndx));
                break;
            case type_Binary:
                out.width(widths[col+1]-6); // adjust for " bytes" text
                out << get_binary(col, row_ndx).size() << " bytes";
                break;
            case type_Mixed:
            {
                DataType mtype = get_mixed_type(col, row_ndx);
                if (mtype == type_Table) {
                    out_table(out, get_subtable_size(col, row_ndx));
                }
                else {
                    Mixed m = get_mixed(col, row_ndx);
                    switch (mtype) {
                        case type_Bool:
                            out << (m.get_bool() ? "true" : "false");
                            break;
                        case type_Int:
                            out << m.get_int();
                            break;
                        case type_Float:
                            out << m.get_float();
                            break;
                        case type_Double:
                            out << m.get_double();
                            break;
                        case type_String:
                            out_string(out, m.get_string(), 20);
                            break;
                        case type_DateTime:
                            out_datetime(out, m.get_datetime());
                            break;
                        case type_Binary:
                            out.width(widths[col+1]-6); // adjust for " bytes" text
                            out << m.get_binary().size() << " bytes";
                            break;
                        case type_Table:
                        case type_Mixed:
                        case type_Link:
                        case type_LinkList:
                            TIGHTDB_ASSERT(false);
                            break;
                    }
                }
                break;
            }
            case type_Link:
                // FIXME: print linked row
                out << get_link(col, row_ndx);
                break;
            case type_LinkList:
                // FIXME: print number of links in list
                break;
        }
    }
    out << "\n";
}


bool Table::compare_rows(const Table& t) const
{
    // Table accessors attached to degenerate subtables have no column
    // accesssors, so the general comparison scheme is impossible in that case.
    if (m_size == 0)
        return t.m_size == 0;

    // FIXME: The current column comparison implementation is very
    // inefficient, we should use sequential tree accessors when they
    // become available.

    size_t n = get_column_count();
    TIGHTDB_ASSERT(t.get_column_count() == n);
    for (size_t i = 0; i != n; ++i) {
        ColumnType type = get_real_column_type(i);
        TIGHTDB_ASSERT(type == col_type_String     ||
                       type == col_type_StringEnum ||
                       type == t.get_real_column_type(i));

        switch (type) {
            case col_type_Int:
            case col_type_Bool:
            case col_type_DateTime: {
                const Column& c1 = get_column(i);
                const Column& c2 = t.get_column(i);
                if (!c1.compare_int(c2))
                    return false;
                continue;
            }
            case col_type_Float: {
                const ColumnFloat& c1 = get_column_float(i);
                const ColumnFloat& c2 = t.get_column_float(i);
                if (!c1.compare(c2))
                    return false;
                continue;
            }
            case col_type_Double: {
                const ColumnDouble& c1 = get_column_double(i);
                const ColumnDouble& c2 = t.get_column_double(i);
                if (!c1.compare(c2))
                    return false;
                continue;
            }
            case col_type_String: {
                const AdaptiveStringColumn& c1 = get_column_string(i);
                ColumnType type2 = t.get_real_column_type(i);
                if (type2 == col_type_String) {
                    const AdaptiveStringColumn& c2 = t.get_column_string(i);
                    if (!c1.compare_string(c2))
                        return false;
                }
                else {
                    TIGHTDB_ASSERT(type2 == col_type_StringEnum);
                    const ColumnStringEnum& c2 = t.get_column_string_enum(i);
                    if (!c2.compare_string(c1))
                        return false;
                }
                continue;
            }
            case col_type_StringEnum: {
                const ColumnStringEnum& c1 = get_column_string_enum(i);
                ColumnType type2 = t.get_real_column_type(i);
                if (type2 == col_type_StringEnum) {
                    const ColumnStringEnum& c2 = t.get_column_string_enum(i);
                    if (!c1.compare_string(c2))
                        return false;
                }
                else {
                    TIGHTDB_ASSERT(type2 == col_type_String);
                    const AdaptiveStringColumn& c2 = t.get_column_string(i);
                    if (!c1.compare_string(c2))
                        return false;
                }
                continue;
            }
            case col_type_Binary: {
                const ColumnBinary& c1 = get_column_binary(i);
                const ColumnBinary& c2 = t.get_column_binary(i);
                if (!c1.compare_binary(c2))
                    return false;
                continue;
            }
            case col_type_Table: {
                const ColumnTable& c1 = get_column_table(i);
                const ColumnTable& c2 = t.get_column_table(i);
                if (!c1.compare_table(c2)) // Throws
                    return false;
                continue;
            }
            case col_type_Mixed: {
                const ColumnMixed& c1 = get_column_mixed(i);
                const ColumnMixed& c2 = t.get_column_mixed(i);
                if (!c1.compare_mixed(c2))
                    return false;
                continue;
            }
            case col_type_Link: {
                const ColumnLink& c1 = get_column_link(i);
                const ColumnLink& c2 = t.get_column_link(i);
                if (!c1.compare_int(c2))
                    return false;
                continue;
            }
            case col_type_LinkList: {
                const ColumnLinkList& c1 = get_column_link_list(i);
                const ColumnLinkList& c2 = t.get_column_link_list(i);
                if (!c1.compare_link_list(c2))
                    return false;
                continue;
            }
            case col_type_BackLink:
            case col_type_Reserved1:
            case col_type_Reserved4:
                break;
        }
        TIGHTDB_ASSERT(false);
    }
    return true;
}


const Array* Table::get_column_root(size_t col_ndx) const TIGHTDB_NOEXCEPT
{
    TIGHTDB_ASSERT(col_ndx < get_column_count());
    return m_cols[col_ndx]->get_root_array();
}


pair<const Array*, const Array*> Table::get_string_column_roots(size_t col_ndx) const
    TIGHTDB_NOEXCEPT
{
    TIGHTDB_ASSERT(col_ndx < get_column_count());

    const ColumnBase* col = m_cols[col_ndx];

    const Array* root = col->get_root_array();
    const Array* enum_root = 0;

    if (const ColumnStringEnum* c = dynamic_cast<const ColumnStringEnum*>(col)) {
        enum_root = c->get_enum_root_array();
    }
    else {
        TIGHTDB_ASSERT(dynamic_cast<const AdaptiveStringColumn*>(col));
    }

    return make_pair(root, enum_root);
}


StringData Table::Parent::get_child_name(size_t) const TIGHTDB_NOEXCEPT
{
    return StringData();
}


Group* Table::Parent::get_parent_group() TIGHTDB_NOEXCEPT
{
    return 0;
}


Table* Table::Parent::get_parent_table(size_t*) TIGHTDB_NOEXCEPT
{
    return 0;
}


void Table::adj_accessors_insert_rows(size_t row_ndx, size_t num_rows) TIGHTDB_NOEXCEPT
{
    // This function must assume no more than minimal consistency of the
    // accessor hierarchy. This means in particular that it cannot access the
    // underlying node structure. See AccessorConcistncyLevels.

    adj_row_acc_insert_rows(row_ndx, num_rows);

    // Adjust subtable accessors after insertion of new rows
    size_t n = m_cols.size();
    for (size_t i = 0; i != n; ++i) {
        if (ColumnBase* col = m_cols[i])
            col->adj_accessors_insert_rows(row_ndx, num_rows);
    }
}


void Table::adj_accessors_erase_row(size_t row_ndx) TIGHTDB_NOEXCEPT
{
    // This function must assume no more than minimal consistency of the
    // accessor hierarchy. This means in particular that it cannot access the
    // underlying node structure. See AccessorConcistncyLevels.

    adj_row_acc_erase_row(row_ndx);

    // Adjust subtable accessors after removal of a row
    size_t n = m_cols.size();
    for (size_t i = 0; i != n; ++i) {
        if (ColumnBase* col = m_cols[i])
            col->adj_accessors_erase_row(row_ndx);
    }
}


void Table::adj_accessors_move_last_over(size_t target_row_ndx, size_t last_row_ndx)
    TIGHTDB_NOEXCEPT
{
    // This function must assume no more than minimal consistency of the
    // accessor hierarchy. This means in particular that it cannot access the
    // underlying node structure. See AccessorConcistncyLevels.

    adj_row_acc_move_last_over(target_row_ndx, last_row_ndx);

    // Adjust subtable accessors after 'move last over' removal of a row
    size_t n = m_cols.size();
    for (size_t i = 0; i != n; ++i) {
        if (ColumnBase* col = m_cols[i])
            col->adj_accessors_move_last_over(target_row_ndx, last_row_ndx);
    }
}


void Table::adj_row_acc_insert_rows(size_t row_ndx, size_t num_rows) TIGHTDB_NOEXCEPT
{
    // This function must assume no more than minimal consistency of the
    // accessor hierarchy. This means in particular that it cannot access the
    // underlying node structure. See AccessorConcistncyLevels.

    // Adjust row accessors after insertion of new rows
    typedef row_accessors::const_iterator iter;
    iter end = m_row_accessors.end();
    for (iter i = m_row_accessors.begin(); i != end; ++i) {
        RowBase* row = *i;
        if (row->m_row_ndx >= row_ndx)
            row->m_row_ndx += num_rows;
    }
}


void Table::adj_row_acc_erase_row(size_t row_ndx) TIGHTDB_NOEXCEPT
{
    // This function must assume no more than minimal consistency of the
    // accessor hierarchy. This means in particular that it cannot access the
    // underlying node structure. See AccessorConcistncyLevels.

    // Adjust row accessors after removal of a row
    size_t i = 0, n = m_row_accessors.size();
    while (i != n) {
        RowBase*& row = m_row_accessors[i];
        if (row->m_row_ndx == row_ndx) {
            row->m_table.reset(); // Detach
            // Move last over
            row = m_row_accessors[--n];
            m_row_accessors.pop_back();
            continue;
        }
        if (row->m_row_ndx > row_ndx)
            --row->m_row_ndx;
        ++i;
    }
}


void Table::adj_row_acc_move_last_over(size_t target_row_ndx, size_t last_row_ndx)
    TIGHTDB_NOEXCEPT
{
    // This function must assume no more than minimal consistency of the
    // accessor hierarchy. This means in particular that it cannot access the
    // underlying node structure. See AccessorConcistncyLevels.

    // Adjust row accessors after 'move last over' removal of a row
    size_t i = 0, n = m_row_accessors.size();
    while (i != n) {
        RowBase*& row = m_row_accessors[i];
        if (row->m_row_ndx == target_row_ndx) {
            row->m_table.reset(); // Detach
            // Move last over in list of accessors
            row = m_row_accessors[--n];
            m_row_accessors.pop_back();
            continue;
        }
        if (row->m_row_ndx == last_row_ndx)
            row->m_row_ndx = target_row_ndx;
        ++i;
    }
}


void Table::adj_clear_nonroot() TIGHTDB_NOEXCEPT
{
    // This function must assume no more than minimal consistency of the
    // accessor hierarchy. This means in particular that it cannot access the
    // underlying node structure. See AccessorConcistncyLevels.

    discard_child_accessors();
    destroy_column_accessors();
    m_columns.detach();
}


void Table::adj_insert_column(size_t col_ndx)
{
    // This function must assume no more than minimal consistency of the
    // accessor hierarchy. This means in particular that it cannot access the
    // underlying node structure. See AccessorConcistncyLevels.

    TIGHTDB_ASSERT(is_attached());
    bool not_degenerate = m_columns.is_attached();
    if (not_degenerate) {
        TIGHTDB_ASSERT(col_ndx <= m_cols.size());
        m_cols.insert(m_cols.begin() + col_ndx, 0); // Throws
    }
}


void Table::adj_erase_column(size_t col_ndx) TIGHTDB_NOEXCEPT
{
    // This function must assume no more than minimal consistency of the
    // accessor hierarchy. This means in particular that it cannot access the
    // underlying node structure. See AccessorConcistncyLevels.

    TIGHTDB_ASSERT(is_attached());
    bool not_degenerate = m_columns.is_attached();
    if (not_degenerate) {
        TIGHTDB_ASSERT(col_ndx < m_cols.size());
<<<<<<< HEAD
        if (ColumnBase* col = reinterpret_cast<ColumnBase*>(m_cols.get(col_ndx)))
            delete col;
        m_cols.erase(col_ndx);
=======
        if (ColumnBase* col = m_cols[col_ndx]) {
            col->detach_subtable_accessors();
            delete col;
        }
        m_cols.erase(m_cols.begin() + col_ndx);
>>>>>>> 194bcb14

        // If we removed the last column, we need to discard all row accessors
        if (m_cols.empty())
            discard_row_accessors();
    }
}


void Table::recursive_mark() TIGHTDB_NOEXCEPT
{
    // This function must assume no more than minimal consistency of the
    // accessor hierarchy. This means in particular that it cannot access the
    // underlying node structure. See AccessorConcistncyLevels.

    mark();

    size_t n = m_cols.size();
    for (size_t i = 0; i != n; ++i) {
        if (ColumnBase* col = m_cols[i])
            col->recursive_mark();
    }
}


void Table::refresh_accessor_tree(size_t ndx_in_parent)
{
    TIGHTDB_ASSERT(is_attached());
    if (m_top.is_attached()) {
        // Root table (independent descriptor)
        m_top.set_ndx_in_parent(ndx_in_parent);
#ifdef TIGHTDB_ENABLE_REPLICATION
        if (!m_mark)
            return;
#endif
        m_top.init_from_parent();
        m_spec.init_from_parent();
        m_columns.init_from_parent();
    }
    else {
        // Subtable with shared descriptor
        m_columns.set_ndx_in_parent(ndx_in_parent);
#ifdef TIGHTDB_ENABLE_REPLICATION
        if (!m_mark)
            return;
#endif
        m_spec.init_from_parent();

        // If the underlying table was degenerate, then `m_cols` must still be
        // empty.
        TIGHTDB_ASSERT(m_columns.is_attached() || m_cols.empty());

        ref_type columns_ref = m_columns.get_ref_from_parent();
        if (columns_ref != 0) {
            if (!m_columns.is_attached()) {
                // The underlying table is no longer degenerate
                size_t num_cols = m_spec.get_column_count();
                m_cols.resize(num_cols); // throws
            }
            m_columns.init_from_ref(columns_ref);
        }
        else if (m_columns.is_attached()) {
            // The underlying table has become degenerate
            m_columns.detach();
            destroy_column_accessors();
        }
    }
    m_search_index = 0;

    size_t col_ndx_in_parent = 0; // Index in Table::m_columns
    size_t num_cols = m_cols.size();
    for (size_t col_ndx = 0; col_ndx != num_cols; ++col_ndx) {
        ColumnBase* col = m_cols[col_ndx];

        // If the current column accessor is AdaptiveStringColumn, but the
        // underlying column has been upgraded to an enumerated strings column,
        // then we need to replace the accessor with an instance of
        // ColumnStringEnum.
        if (col && col->is_string_col()) {
            ColumnType col_type = m_spec.get_column_type(col_ndx);
            if (col_type == col_type_StringEnum) {
                delete col;
                col = 0;
                // We need to store null in `m_cols` to avoid a crash during
                // destruction of the table accessor in case an error occurs
                // before the refresh operation is complete.
                m_cols[col_ndx] = 0;
            }
        }

        if (col) {
            // Refresh the column accessor
            col->get_root_array()->set_ndx_in_parent(col_ndx_in_parent);
            col->refresh_accessor_tree(col_ndx, m_spec); // Throws
        }
        else {
            ColumnType col_type = m_spec.get_column_type(col_ndx);
            col = create_column_accessor(col_type, col_ndx, col_ndx_in_parent); // Throws
<<<<<<< HEAD
            // FIXME: Memory leak if the following assignment statement
            // fails. This problem disappears as soon as m_cols is changed to be
            // of std::vector type.
            m_cols.set(col_ndx, intptr_t(col));
            // In the case of a link-type column, we must establish a connection
            // between it and the corresponding backlink column. This, however,
            // cannot be done until both the origin and the target table
            // accessor have been sufficiently refreshed. The solution is to
            // attempt the connection establishment when the link coumn is
            // created, and when the backlink column is created. In both cases,
            // if the opposite table accessor is still dirty, the connection
            // stablishent is postponed.
            if (is_link_type(col_type)) {
                Group* group = get_parent_group();
                size_t target_table_ndx = m_spec.get_opposite_link_table_ndx(col_ndx);
                Table* target_table = group->get_table_by_ndx(target_table_ndx); // Throws
                if (!target_table->is_marked()) {
                    size_t backlink_col_ndx =
                        target_table->m_spec.find_backlink_column(ndx_in_parent, col_ndx);
                    connect_opposite_link_columns(col_ndx, *target_table, backlink_col_ndx);
                }
            }
            else if (col_type == col_type_BackLink) {
                Group* group = get_parent_group();
                size_t origin_table_ndx = m_spec.get_opposite_link_table_ndx(col_ndx);
                Table* origin_table = group->get_table_by_ndx(origin_table_ndx); // Throws
                if (!origin_table->is_marked()) {
                    size_t link_col_ndx = m_spec.get_origin_column_ndx(col_ndx);
                    origin_table->connect_opposite_link_columns(link_col_ndx, *this, col_ndx);
                }
            }
=======
            m_cols[col_ndx] = col;
>>>>>>> 194bcb14
        }

        // If there is no search index accesor, but the column has been equipped
        // with a search index, create the accessor now.
        ColumnAttr attr = m_spec.get_column_attr(col_ndx);
        bool has_search_index = attr & col_attr_Indexed;
        if (has_search_index && !col->has_index()) {
            ref_type ref = m_columns.get_as_ref(col_ndx_in_parent+1);
            col->set_index_ref(ref, &m_columns, col_ndx_in_parent+1); // Throws
        }

        col_ndx_in_parent += (has_search_index ? 2 : 1);
    }

    // Set table size
    if (num_cols == 0) {
        m_size = 0;
    }
    else {
        ColumnBase* first_col = m_cols[0];
        m_size = first_col->size();
    }


#ifdef TIGHTDB_ENABLE_REPLICATION
    m_mark = false;
#endif

    bump_version();
}


#ifdef TIGHTDB_DEBUG

void Table::Verify() const
{
    TIGHTDB_ASSERT(is_attached());
    if (!m_columns.is_attached())
        return; // Accessor for degenerate subtable

    if (m_top.is_attached())
        m_top.Verify();
    m_columns.Verify();
    m_spec.Verify();


    // Verify row accessors
    {
        typedef row_accessors::const_iterator iter;
        iter end = m_row_accessors.end();
        for (iter i = m_row_accessors.begin(); i != end; ++i) {
            RowBase* row = *i;
            // Check that each row accessor occurs only once
            TIGHTDB_ASSERT(find(i+1, end, row) == end);
            // Check that it is attached to this table
            TIGHTDB_ASSERT(row->m_table.get() == this);
            // Check that its row index is not out of bounds
            TIGHTDB_ASSERT(row->m_row_ndx < size());
        }
    }

    // Verify column accessors
    {
        size_t n = m_spec.get_column_count();
        TIGHTDB_ASSERT(n == m_cols.size());
        for (size_t i = 0; i != n; ++i) {
            const ColumnBase& column = get_column_base(i);
            column.Verify();
            TIGHTDB_ASSERT(column.size() == m_size);
        }
    }
}


void Table::to_dot(ostream& out, StringData title) const
{
    if (m_top.is_attached()) {
        out << "subgraph cluster_table_with_spec" << m_top.get_ref() << " {" << endl;
        out << " label = \"Table";
        if (0 < title.size())
            out << "\\n'" << title << "'";
        out << "\";" << endl;
        m_top.to_dot(out, "table_top");
        m_spec.to_dot(out);
    }
    else {
        out << "subgraph cluster_table_"  << m_columns.get_ref() <<  " {" << endl;
        out << " label = \"Table";
        if (0 < title.size())
            out << " " << title;
        out << "\";" << endl;
    }

    to_dot_internal(out);

    out << "}" << endl;
}


void Table::to_dot_internal(ostream& out) const
{
    m_columns.to_dot(out, "columns");

    // Columns
    size_t n = get_column_count();
    for (size_t i = 0; i != n; ++i) {
        const ColumnBase& column = get_column_base(i);
        StringData name = get_column_name(i);
        column.to_dot(out, name);
    }
}


void Table::print() const
{
    // Table header
    cout << "Table: len(" << m_size << ")\n    ";
    size_t column_count = get_column_count();
    for (size_t i = 0; i < column_count; ++i) {
        StringData name = m_spec.get_column_name(i);
        cout << left << setw(10) << name << right << " ";
    }

    // Types
    cout << "\n    ";
    for (size_t i = 0; i < column_count; ++i) {
        ColumnType type = get_real_column_type(i);
        switch (type) {
            case type_Int:
                cout << "Int        "; break;
            case type_Float:
                cout << "Float      "; break;
            case type_Double:
                cout << "Double     "; break;
            case type_Bool:
                cout << "Bool       "; break;
            case type_String:
                cout << "String     "; break;
            case col_type_StringEnum:
                cout << "String     "; break;
            default:
                TIGHTDB_ASSERT(false);
        }
    }
    cout << "\n";

    // Columns
    for (size_t i = 0; i < m_size; ++i) {
        cout << setw(3) << i;
        for (size_t n = 0; n < column_count; ++n) {
            ColumnType type = get_real_column_type(n);
            switch (type) {
                case type_Int: {
                    const Column& column = get_column(n);
                    cout << setw(10) << column.get(i) << " ";
                    break;
                }
                case type_Float: {
                    const ColumnFloat& column = get_column_float(n);
                    cout << setw(10) << column.get(i) << " ";
                    break;
                }
                case type_Double: {
                    const ColumnDouble& column = get_column_double(n);
                    cout << setw(10) << column.get(i) << " ";
                    break;
                }
                case type_Bool: {
                    const Column& column = get_column(n);
                    cout << (column.get(i) == 0 ? "     false " : "      true ");
                    break;
                }
                case type_String: {
                    const AdaptiveStringColumn& column = get_column_string(n);
                    cout << setw(10) << column.get(i) << " ";
                    break;
                }
                case col_type_StringEnum: {
                    const ColumnStringEnum& column = get_column_string_enum(n);
                    cout << setw(10) << column.get(i) << " ";
                    break;
                }
                default:
                    TIGHTDB_ASSERT(false);
            }
        }
        cout << "\n";
    }
    cout << "\n";
}


MemStats Table::stats() const
{
    MemStats stats;
    m_top.stats(stats);
    return stats;
}


void Table::dump_node_structure() const
{
    dump_node_structure(cerr, 0);
}

void Table::dump_node_structure(ostream& out, int level) const
{
    int indent = level * 2;
    out << setw(indent) << "" << "Table (top_ref: "<<m_top.get_ref()<<")\n";
    size_t n = get_column_count();
    for (size_t i = 0; i != n; ++i) {
        const ColumnBase& column = get_column_base(i);
        column.dump_node_structure(out, level+1);
    }
}


#endif // TIGHTDB_DEBUG<|MERGE_RESOLUTION|>--- conflicted
+++ resolved
@@ -735,16 +735,16 @@
 }
 
 
-void Table::remove_root_column(size_t column_ndx)
+void Table::remove_root_column(size_t col_ndx)
 {
     m_search_index = 0;
     bump_version();
 
     Spec::ColumnInfo info;
-    m_spec.get_column_info(column_ndx, info);
+    m_spec.get_column_info(col_ndx, info);
 
     // Remove the column from the spec
-    m_spec.remove_column(column_ndx); // Throws
+    m_spec.remove_column(col_ndx); // Throws
 
     // Remove and destroy the ref from m_columns
     ref_type column_ref = m_columns.get_as_ref(info.m_column_ref_ndx);
@@ -759,19 +759,13 @@
     }
 
     // Delete the column accessor
-<<<<<<< HEAD
-    ColumnBase* col = reinterpret_cast<ColumnBase*>(m_cols.get(column_ndx));
-=======
-    ColumnBase* col = m_cols[column_ndx];
-    col->detach_subtable_accessors();
->>>>>>> 194bcb14
-    delete col;
-
-    m_cols.erase(m_cols.begin() + column_ndx);
+    delete m_cols[col_ndx];
+
+    m_cols.erase(m_cols.begin() + col_ndx);
 
     // Update cached column indexes for subsequent column accessors
     int ndx_in_parent_diff = info.m_has_index ? -2 : -1;
-    adjust_column_index(column_ndx, ndx_in_parent_diff);
+    adjust_column_index(col_ndx, ndx_in_parent_diff);
 
     // If there are no columns left, mark the table as empty
     if (get_column_count() == 0) {
@@ -1121,13 +1115,8 @@
 
     size_t n = m_cols.size();
     for (size_t i = 0; i < n; ++i) {
-<<<<<<< HEAD
-        if (ColumnBase* col = reinterpret_cast<ColumnBase*>(uintptr_t(m_cols.get(i))))
+        if (ColumnBase* col = m_cols[i])
             col->discard_child_accessors();
-=======
-        if (ColumnBase* col = m_cols[i])
-            col->detach_subtable_accessors();
->>>>>>> 194bcb14
     }
 }
 
@@ -4404,17 +4393,9 @@
     bool not_degenerate = m_columns.is_attached();
     if (not_degenerate) {
         TIGHTDB_ASSERT(col_ndx < m_cols.size());
-<<<<<<< HEAD
-        if (ColumnBase* col = reinterpret_cast<ColumnBase*>(m_cols.get(col_ndx)))
+        if (ColumnBase* col = m_cols[col_ndx])
             delete col;
-        m_cols.erase(col_ndx);
-=======
-        if (ColumnBase* col = m_cols[col_ndx]) {
-            col->detach_subtable_accessors();
-            delete col;
-        }
         m_cols.erase(m_cols.begin() + col_ndx);
->>>>>>> 194bcb14
 
         // If we removed the last column, we need to discard all row accessors
         if (m_cols.empty())
@@ -4512,11 +4493,7 @@
         else {
             ColumnType col_type = m_spec.get_column_type(col_ndx);
             col = create_column_accessor(col_type, col_ndx, col_ndx_in_parent); // Throws
-<<<<<<< HEAD
-            // FIXME: Memory leak if the following assignment statement
-            // fails. This problem disappears as soon as m_cols is changed to be
-            // of std::vector type.
-            m_cols.set(col_ndx, intptr_t(col));
+            m_cols[col_ndx] = col;
             // In the case of a link-type column, we must establish a connection
             // between it and the corresponding backlink column. This, however,
             // cannot be done until both the origin and the target table
@@ -4544,9 +4521,6 @@
                     origin_table->connect_opposite_link_columns(link_col_ndx, *this, col_ndx);
                 }
             }
-=======
-            m_cols[col_ndx] = col;
->>>>>>> 194bcb14
         }
 
         // If there is no search index accesor, but the column has been equipped
