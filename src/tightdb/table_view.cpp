#include "table_view.hpp"
#include "column.hpp"

namespace tightdb {

    enum {TDB_SUM, TDB_MAX, TDB_MIN};

// Searching

// find_*_integer() methods are used for all "kinds" of integer values (bool, int, Date)

size_t TableViewBase::find_first_integer(size_t column_ndx, int64_t value) const
{
    for (size_t i = 0; i < m_refs.Size(); i++)
        if (get_int(column_ndx, i) == value)
            return i;
    return size_t(-1);
}


size_t TableViewBase::find_first_string(size_t column_ndx, const char* value) const
{
    TIGHTDB_ASSERT_COLUMN_AND_TYPE(column_ndx, COLUMN_TYPE_STRING);

    for (size_t i = 0; i < m_refs.Size(); i++)
        if (strcmp(get_string(column_ndx, i), value) == 0)
            return i;
    return size_t(-1);
}


<<<<<<< HEAD
int64_t TableViewBase::sum(size_t column_ndx) const
{
    TIGHTDB_ASSERT_COLUMN_AND_TYPE(column_ndx, COLUMN_TYPE_INT);

    int64_t sum = 0;
    for (size_t i = 0; i < m_refs.Size(); i++)
        sum += get_int(column_ndx, i);
=======
TableView TableView::find_all_int(size_t column_ndx, int64_t value)
{
    assert(m_table);
    assert(column_ndx < m_table->get_column_count());
    assert(m_table->get_column_type(column_ndx) == COLUMN_TYPE_INT);

    TableView tv(*m_table);
    for(size_t i = 0; i < m_refs.Size(); i++)
        if(get_int(column_ndx, i) == value)
            tv.get_ref_column().add(i);
    return move(tv);
}


ConstTableView TableView::find_all_int(size_t column_ndx, int64_t value) const
{
    assert(m_table);
    assert(column_ndx < m_table->get_column_count());
    assert(m_table->get_column_type(column_ndx) == COLUMN_TYPE_INT);

    ConstTableView tv(*m_table);
    for(size_t i = 0; i < m_refs.Size(); i++)
        if(get_int(column_ndx, i) == value)
            tv.get_ref_column().add(i);
    return move(tv);
}


ConstTableView ConstTableView::find_all_int(size_t column_ndx, int64_t value) const
{
    assert(m_table);
    assert(column_ndx < m_table->get_column_count());
    assert(m_table->get_column_type(column_ndx) == COLUMN_TYPE_INT);

    ConstTableView tv(*m_table);
    for(size_t i = 0; i < m_refs.Size(); i++)
        if(get_int(column_ndx, i) == value)
            tv.get_ref_column().add(i);
    return move(tv);
}


TableView TableView::find_all_string(size_t column_ndx, const char* value)
{
    assert(m_table);
    assert(column_ndx < m_table->get_column_count());
    assert(m_table->get_column_type(column_ndx) == COLUMN_TYPE_STRING);

    TableView tv(*m_table);
    for(size_t i = 0; i < m_refs.Size(); i++)
    if(strcmp(get_string(column_ndx, i), value) == 0)
        tv.get_ref_column().add(i);
    return move(tv);
}

ConstTableView TableView::find_all_string(size_t column_ndx, const char* value) const
{
    assert(m_table);
    assert(column_ndx < m_table->get_column_count());
    assert(m_table->get_column_type(column_ndx) == COLUMN_TYPE_STRING);

    ConstTableView tv(*m_table);
    for(size_t i = 0; i < m_refs.Size(); i++)
    if(strcmp(get_string(column_ndx, i), value) == 0)
        tv.get_ref_column().add(i);
    return move(tv);
}

ConstTableView ConstTableView::find_all_string(size_t column_ndx, const char* value) const
{
    assert(m_table);
    assert(column_ndx < m_table->get_column_count());
    assert(m_table->get_column_type(column_ndx) == COLUMN_TYPE_STRING);

    ConstTableView tv(*m_table);
    for(size_t i = 0; i < m_refs.Size(); i++)
    if(strcmp(get_string(column_ndx, i), value) == 0)
        tv.get_ref_column().add(i);
    return move(tv);
}

int64_t TableViewBase::sum(size_t column_ndx) const
{
    return aggregate<TDB_SUM>(column_ndx);
}
>>>>>>> 031050b6

int64_t TableViewBase::maximum(size_t column_ndx) const
{
    return aggregate<TDB_MAX>(column_ndx);
}

int64_t TableViewBase::minimum(size_t column_ndx) const
{
    return aggregate<TDB_MIN>(column_ndx);
}

template <int function>int64_t TableViewBase::aggregate(size_t column_ndx) const
{
<<<<<<< HEAD
    TIGHTDB_ASSERT_COLUMN_AND_TYPE(column_ndx, COLUMN_TYPE_INT);

    if (is_empty()) return 0;
=======
    assert(function == TDB_SUM || function == TDB_MAX || function == TDB_MIN);
    assert(m_table);
    assert(column_ndx < m_table->get_column_count());
    assert(m_table->get_column_type(column_ndx) == COLUMN_TYPE_INT);
>>>>>>> 031050b6
    if (m_refs.Size() == 0) return 0;

    int64_t res = 0;
    Column& m_column = m_table->GetColumn(column_ndx);

    if(m_refs.Size() == m_column.Size()) {
        if(function == TDB_MAX)
            return m_column.maximum();
        if(function == TDB_MIN)
            return m_column.minimum();
        if(function == TDB_SUM)
            return m_column.sum();
    }

    Array m_array;
    size_t m_leaf_start = 0;
    size_t m_leaf_end = 0;
    size_t s;

<<<<<<< HEAD
int64_t TableViewBase::minimum(size_t column_ndx) const
{
    TIGHTDB_ASSERT_COLUMN_AND_TYPE(column_ndx, COLUMN_TYPE_INT);

    if (is_empty()) return 0;
    if (m_refs.Size() == 0) return 0;
=======
    res = get_int(column_ndx, 0);
>>>>>>> 031050b6

    for (size_t ss = 1; ss < m_refs.Size(); ++ss) {
        s = m_refs.Get(ss);
        if (s >= m_leaf_end) {
            m_column.GetBlock(s, m_array, m_leaf_start);
            const size_t leaf_size = m_array.Size();
            m_leaf_end = m_leaf_start + leaf_size;
        }    

        int64_t v = m_array.Get(s - m_leaf_start);

        if(function == TDB_SUM)
            res += v;
        else if(function == TDB_MAX ? v > res : v < res)
            res = v;
    }
    
    return res;
}

void TableViewBase::sort(size_t column, bool Ascending)
{
    assert(m_table);
    assert(m_table->get_column_type(column) == COLUMN_TYPE_INT ||
           m_table->get_column_type(column) == COLUMN_TYPE_DATE ||
           m_table->get_column_type(column) == COLUMN_TYPE_BOOL);

    if(m_refs.Size() == 0)
        return;

    Array vals;
    Array ref;
    Array result;

    //ref.Preset(0, m_refs.Size() - 1, m_refs.Size());
    for (size_t t = 0; t < m_refs.Size(); t++)
        ref.add(t);

    // Extract all values from the Column and put them in an Array because Array is much faster to operate on
    // with rand access (we have ~log(n) accesses to each element, so using 1 additional read to speed up the rest is faster)
    if (m_table->get_column_type(column) == COLUMN_TYPE_INT) {
        for (size_t t = 0; t < m_refs.Size(); t++) {
            const int64_t v = m_table->get_int(column, size_t(m_refs.Get(t)));
            vals.add(v);
        }
    }
    else if (m_table->get_column_type(column) == COLUMN_TYPE_DATE) {
        for (size_t t = 0; t < m_refs.Size(); t++) {
            const size_t idx = size_t(m_refs.Get(t));
            const int64_t v = int64_t(m_table->get_date(column, idx));
            vals.add(v);
        }
    }
    else if (m_table->get_column_type(column) == COLUMN_TYPE_BOOL) {
        for (size_t t = 0; t < m_refs.Size(); t++) {
            const size_t idx = size_t(m_refs.Get(t));
            const int64_t v = int64_t(m_table->get_bool(column, idx));
            vals.add(v);
        }
    }

    vals.ReferenceSort(ref);
    vals.Destroy();

    for (size_t t = 0; t < m_refs.Size(); t++) {
        const size_t r  = (size_t)ref.Get(t);
        const size_t rr = (size_t)m_refs.Get(r);
        result.add(rr);
    }

    ref.Destroy();

    // Copy result to m_refs (todo, there might be a shortcut)
    m_refs.Clear();
    if (Ascending) {
        for (size_t t = 0; t < ref.Size(); t++) {
            const size_t v = (size_t)result.Get(t);
            m_refs.add(v);
        }
    }
    else {
        for (size_t t = 0; t < ref.Size(); t++) {
            const size_t v = (size_t)result.Get(ref.Size() - t - 1);
            m_refs.add(v);
        }
    }
    result.Destroy();
}


void TableView::remove(size_t ndx)
{
    assert(m_table);
    assert(ndx < m_refs.Size());

    // Delete row in source table
    const size_t real_ndx = size_t(m_refs.Get(ndx));
    m_table->remove(real_ndx);

    // Update refs
    m_refs.Delete(ndx);
    m_refs.IncrementIf(ndx, -1);
}


void TableView::clear()
{
    assert(m_table);
    m_refs.sort();

    // Delete all referenced rows in source table
    // (in reverse order to avoid index drift)
    const size_t count = m_refs.Size();
    for (size_t i = count; i; --i) {
        const size_t ndx = size_t(m_refs.Get(i-1));
        m_table->remove(ndx);
    }

    m_refs.Clear();
}


} // namespace tightdb<|MERGE_RESOLUTION|>--- conflicted
+++ resolved
@@ -29,124 +29,12 @@
 }
 
 
-<<<<<<< HEAD
-int64_t TableViewBase::sum(size_t column_ndx) const
+template <int function>int64_t TableViewBase::aggregate(size_t column_ndx) const
 {
     TIGHTDB_ASSERT_COLUMN_AND_TYPE(column_ndx, COLUMN_TYPE_INT);
-
-    int64_t sum = 0;
-    for (size_t i = 0; i < m_refs.Size(); i++)
-        sum += get_int(column_ndx, i);
-=======
-TableView TableView::find_all_int(size_t column_ndx, int64_t value)
-{
-    assert(m_table);
-    assert(column_ndx < m_table->get_column_count());
-    assert(m_table->get_column_type(column_ndx) == COLUMN_TYPE_INT);
-
-    TableView tv(*m_table);
-    for(size_t i = 0; i < m_refs.Size(); i++)
-        if(get_int(column_ndx, i) == value)
-            tv.get_ref_column().add(i);
-    return move(tv);
-}
-
-
-ConstTableView TableView::find_all_int(size_t column_ndx, int64_t value) const
-{
-    assert(m_table);
-    assert(column_ndx < m_table->get_column_count());
-    assert(m_table->get_column_type(column_ndx) == COLUMN_TYPE_INT);
-
-    ConstTableView tv(*m_table);
-    for(size_t i = 0; i < m_refs.Size(); i++)
-        if(get_int(column_ndx, i) == value)
-            tv.get_ref_column().add(i);
-    return move(tv);
-}
-
-
-ConstTableView ConstTableView::find_all_int(size_t column_ndx, int64_t value) const
-{
-    assert(m_table);
-    assert(column_ndx < m_table->get_column_count());
-    assert(m_table->get_column_type(column_ndx) == COLUMN_TYPE_INT);
-
-    ConstTableView tv(*m_table);
-    for(size_t i = 0; i < m_refs.Size(); i++)
-        if(get_int(column_ndx, i) == value)
-            tv.get_ref_column().add(i);
-    return move(tv);
-}
-
-
-TableView TableView::find_all_string(size_t column_ndx, const char* value)
-{
-    assert(m_table);
-    assert(column_ndx < m_table->get_column_count());
-    assert(m_table->get_column_type(column_ndx) == COLUMN_TYPE_STRING);
-
-    TableView tv(*m_table);
-    for(size_t i = 0; i < m_refs.Size(); i++)
-    if(strcmp(get_string(column_ndx, i), value) == 0)
-        tv.get_ref_column().add(i);
-    return move(tv);
-}
-
-ConstTableView TableView::find_all_string(size_t column_ndx, const char* value) const
-{
-    assert(m_table);
-    assert(column_ndx < m_table->get_column_count());
-    assert(m_table->get_column_type(column_ndx) == COLUMN_TYPE_STRING);
-
-    ConstTableView tv(*m_table);
-    for(size_t i = 0; i < m_refs.Size(); i++)
-    if(strcmp(get_string(column_ndx, i), value) == 0)
-        tv.get_ref_column().add(i);
-    return move(tv);
-}
-
-ConstTableView ConstTableView::find_all_string(size_t column_ndx, const char* value) const
-{
-    assert(m_table);
-    assert(column_ndx < m_table->get_column_count());
-    assert(m_table->get_column_type(column_ndx) == COLUMN_TYPE_STRING);
-
-    ConstTableView tv(*m_table);
-    for(size_t i = 0; i < m_refs.Size(); i++)
-    if(strcmp(get_string(column_ndx, i), value) == 0)
-        tv.get_ref_column().add(i);
-    return move(tv);
-}
-
-int64_t TableViewBase::sum(size_t column_ndx) const
-{
-    return aggregate<TDB_SUM>(column_ndx);
-}
->>>>>>> 031050b6
-
-int64_t TableViewBase::maximum(size_t column_ndx) const
-{
-    return aggregate<TDB_MAX>(column_ndx);
-}
-
-int64_t TableViewBase::minimum(size_t column_ndx) const
-{
-    return aggregate<TDB_MIN>(column_ndx);
-}
-
-template <int function>int64_t TableViewBase::aggregate(size_t column_ndx) const
-{
-<<<<<<< HEAD
-    TIGHTDB_ASSERT_COLUMN_AND_TYPE(column_ndx, COLUMN_TYPE_INT);
-
-    if (is_empty()) return 0;
-=======
     assert(function == TDB_SUM || function == TDB_MAX || function == TDB_MIN);
     assert(m_table);
     assert(column_ndx < m_table->get_column_count());
-    assert(m_table->get_column_type(column_ndx) == COLUMN_TYPE_INT);
->>>>>>> 031050b6
     if (m_refs.Size() == 0) return 0;
 
     int64_t res = 0;
@@ -166,16 +54,7 @@
     size_t m_leaf_end = 0;
     size_t s;
 
-<<<<<<< HEAD
-int64_t TableViewBase::minimum(size_t column_ndx) const
-{
-    TIGHTDB_ASSERT_COLUMN_AND_TYPE(column_ndx, COLUMN_TYPE_INT);
-
-    if (is_empty()) return 0;
-    if (m_refs.Size() == 0) return 0;
-=======
     res = get_int(column_ndx, 0);
->>>>>>> 031050b6
 
     for (size_t ss = 1; ss < m_refs.Size(); ++ss) {
         s = m_refs.Get(ss);
@@ -194,6 +73,21 @@
     }
     
     return res;
+}
+
+int64_t TableViewBase::sum(size_t column_ndx) const
+{
+    return aggregate<TDB_SUM>(column_ndx);
+}
+
+int64_t TableViewBase::maximum(size_t column_ndx) const
+{
+    return aggregate<TDB_MAX>(column_ndx);
+}
+
+int64_t TableViewBase::minimum(size_t column_ndx) const
+{
+    return aggregate<TDB_MIN>(column_ndx);
 }
 
 void TableViewBase::sort(size_t column, bool Ascending)
