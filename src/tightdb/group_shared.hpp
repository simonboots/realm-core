/*************************************************************************
 *
 * TIGHTDB CONFIDENTIAL
 * __________________
 *
 *  [2011] - [2012] TightDB Inc
 *  All Rights Reserved.
 *
 * NOTICE:  All information contained herein is, and remains
 * the property of TightDB Incorporated and its suppliers,
 * if any.  The intellectual and technical concepts contained
 * herein are proprietary to TightDB Incorporated
 * and its suppliers and may be covered by U.S. and Foreign Patents,
 * patents in process, and are protected by trade secret or copyright law.
 * Dissemination of this information or reproduction of this material
 * is strictly forbidden unless prior written permission is obtained
 * from TightDB Incorporated.
 *
 **************************************************************************/
#ifndef TIGHTDB_GROUP_SHARED_HPP
#define TIGHTDB_GROUP_SHARED_HPP

#include <limits>

#include <tightdb/util/features.h>
#include <tightdb/group.hpp>

namespace tightdb {


/// A SharedGroup facilitates transactions.
///
/// When multiple threads or processes need to access a database
/// concurrently, they must do so using transactions. By design,
/// TightDB does not allow for multiple threads (or processes) to
/// share a single instance of SharedGroup. Instead, each concurrently
/// executing thread or process must use a separate instance of
/// SharedGroup.
///
/// Each instance of SharedGroup manages a single transaction at a
/// time. That transaction can be either a read transaction, or a
/// write transaction.
///
/// Utility classes ReadTransaction and WriteTransaction are provided
/// to make it safe and easy to work with transactions in a scoped
/// manner (by means of the RAII idiom). However, transactions can
/// also be explicitly started (begin_read(), begin_write()) and
/// stopped (end_read(), commit(), rollback()).
///
/// If a transaction is active when the SharedGroup is destroyed, that
/// transaction is implicitely terminated, either by a call to
/// end_read() or rollback().
///
/// Two processes that want to share a database file must reside on
/// the same host.
class SharedGroup {
public:
    enum DurabilityLevel {
        durability_Full,
        durability_MemOnly
#ifndef _WIN32
        // Async commits are not yet supported on windows
        , durability_Async
#endif
    };

    /// Equivalent to calling open(const std::string&, bool,
    /// DurabilityLevel) on a default constructed instance.
    explicit SharedGroup(const std::string& file, bool no_create = false,
                         DurabilityLevel dlevel = durability_Full);

    struct unattached_tag {};

    /// Create a SharedGroup instance in its unattached state. It may
    /// then be attached to a database file later by calling
    /// open(). You may test whether this instance is currently in its
    /// attached state by calling is_attached(). Calling any other
    /// function (except the destructor) while in the unattached state
    /// has undefined behavior.
    SharedGroup(unattached_tag) TIGHTDB_NOEXCEPT;

    ~SharedGroup() TIGHTDB_NOEXCEPT;

    /// Attach this SharedGroup instance to the specified database
    /// file.
    ///
    /// If the database file does not already exist, it will be
    /// created (unless \a no_create is set to true.) When multiple
    /// threads are involved, it is safe to let the first thread, that
    /// gets to it, create the file.
    ///
    /// While at least one instance of SharedGroup exists for a
    /// specific database file, a "lock" file will be present too. The
    /// lock file will be placed in the same directory as the database
    /// file, and its name will be derived by appending ".lock" to the
    /// name of the database file.
    ///
    /// When multiple SharedGroup instances refer to the same file,
    /// they must specify the same durability level, otherwise an
    /// exception will be thrown.
    ///
    /// Calling open() on a SharedGroup instance that is already in
    /// the attached state has undefined behavior.
    ///
    /// \param file Filesystem path to a TightDB database file.
    ///
    /// \throw util::File::AccessError If the file could not be
    /// opened. If the reason corresponds to one of the exception
    /// types that are derived from util::File::AccessError, the
    /// derived exception type is thrown. Note that InvalidDatabase is
    /// among these derived exception types.
    void open(const std::string& file, bool no_create = false,
              DurabilityLevel dlevel = durability_Full,
              bool is_backend = false);

#ifdef TIGHTDB_ENABLE_REPLICATION

    /// Equivalent to calling open(Replication&) on a
    /// default constructed instance.
    explicit SharedGroup(Replication&);

    /// Open this group in replication mode. The specified Replication
    /// instance must remain in exixtence for as long as the
    /// SharedGroup.
    void open(Replication&);

    friend class Replication;

#endif

    /// A SharedGroup may be created in the unattached state, and then
    /// later attached to a file with a call to open(). Calling any
    /// function other than open(), is_attached(), and ~SharedGroup()
    /// on an unattached instance results in undefined behavior.
    bool is_attached() const TIGHTDB_NOEXCEPT;

    /// Reserve disk space now to avoid allocation errors at a later
    /// point in time, and to minimize on-disk fragmentation. In some
    /// cases, less fragmentation translates into improved
    /// performance.
    ///
    /// When supported by the system, a call to this function will
    /// make the database file at least as big as the specified size,
    /// and cause space on the target device to be allocated (note
    /// that on many systems on-disk allocation is done lazily by
    /// default). If the file is already bigger than the specified
    /// size, the size will be unchanged, and on-disk allocation will
    /// occur only for the initial section that corresponds to the
    /// specified size. On systems that do not support preallocation,
    /// this function has no effect. To know whether preallocation is
    /// supported by TightDB on your platform, call
    /// util::File::is_prealloc_supported().
    ///
    /// It is an error to call this function on an unattached shared
    /// group. Doing so will result in undefined behavior.
    void reserve(std::size_t size_in_bytes);

    // Has db been modified since last transaction?
    bool has_changed();

    // Read transactions
    const Group& begin_read();
    void end_read() TIGHTDB_NOEXCEPT;

    // Write transactions
    Group& begin_write();
    void commit();
    void rollback() TIGHTDB_NOEXCEPT;


    // Pinned transactions:

    // Shared group can work with either pinned or unpinned read transactions.
    // - With unpinned read transactions, each new read transaction will refer
    //   to the latest database state.
    // - With pinned read transactions, each new read transaction will refer
    //   to the database state as it was, when pin_read_transactions() was called,
    //   ignoring further changes until shared group is either unpinned or
    //   pinned again to a new state.
    // Default is to use unpinned read transactions.
    //
    // You can only pin read transactions. You must unpin before starting a
    // write transaction.
    //
    // Note that a write transaction can proceed via one SharedGroup, while
    // read transactions are pinned via another SharedGroup that is attached
    // to the same database. It is important to understand that each such
    // write transaction will allocate resources (memory and/or disk), which
    // will not be freed until the pinning is ended. For this reason, one should
    // be careful to avoid long lived pinnings on databases that also see many
    // write transactions.

    // Pin subsequent read transactions to the current state. It is illegal
    // to use pin_read_transactions() while a transaction is in progress. Returns true,
    // if transactions are pinned to a new version of the database, false
    // if there are no changes.
    bool pin_read_transactions();

    // Unpin, i.e. allow subsequent read transactions to refer to whatever
    // is the current state when they are initiated. It is illegal to use
    // unpin_read_transactions() while a transaction is in progress.
    void unpin_read_transactions();


#ifdef TIGHTDB_DEBUG
    void test_ringbuf();
    void zero_free_space();
#endif
    /// If a stale .lock file is present when a SharedGroup is opened,
    /// an Exception of type PresumablyStaleLockFile will be thrown.
    /// The name of the stale lock file will be given as argument to the
    /// exception. Important: In a heavily loaded scenario a lock file
    /// may be considered stale, merely because the system is unresponsive
    /// for a long period of time. Depending on your knowledge of the
    /// system and its load, you must choose to either retry the operation
    /// or manually remove the stale lock file.
    class PresumablyStaleLockFile : public std::runtime_error {
    public:
        PresumablyStaleLockFile(const std::string& msg): std::runtime_error(msg) {}
    };

    // If the database file is deleted while there are open shared groups,
    // subsequent attempts to open shared groups will try to join an already
    // active sharing scheme, but fail due to the missing database file.
    // This causes the following exception to be thrown from Open or the constructor.
    class LockFileButNoData : public std::runtime_error {
    public:
        LockFileButNoData(const std::string& msg) : std::runtime_error(msg) {}
    };

private:
    struct SharedInfo;

    // Member variables
    Group      m_group;
    uint_fast64_t   m_version;
    uint_fast32_t   m_reader_idx;
    uint_fast32_t   m_local_max_entry;
    util::File m_file;
    util::File::Map<SharedInfo> m_file_map; // Never remapped
    util::File::Map<SharedInfo> m_reader_map;
    std::string m_file_path;
    enum TransactStage {
        transact_Ready,
        transact_Reading,
        transact_Writing
    };
    TransactStage m_transact_stage;
<<<<<<< HEAD

=======
    bool m_transactions_are_pinned;
    ref_type m_pinned_top_ref;
    size_t m_pinned_file_size;
    struct ReadCount;

    // Ring buffer managment
    bool        ringbuf_is_empty() const TIGHTDB_NOEXCEPT;
    std::size_t ringbuf_size() const TIGHTDB_NOEXCEPT;
    std::size_t ringbuf_capacity() const TIGHTDB_NOEXCEPT;
    bool        ringbuf_is_first(std::size_t ndx) const TIGHTDB_NOEXCEPT;
    void        ringbuf_remove_first() TIGHTDB_NOEXCEPT;
    std::size_t ringbuf_find(uint64_t version) const TIGHTDB_NOEXCEPT;
    ReadCount&  ringbuf_get(std::size_t ndx) TIGHTDB_NOEXCEPT;
    ReadCount&  ringbuf_get_first() TIGHTDB_NOEXCEPT;
    ReadCount&  ringbuf_get_last() TIGHTDB_NOEXCEPT;
    void        ringbuf_put(const ReadCount& v);
    void        ringbuf_expand();

    void grab_readlock(ref_type& new_top_ref, size_t& new_file_size);
    void release_readlock() TIGHTDB_NOEXCEPT;
>>>>>>> ce52c186
    void do_begin_write();

    // Must be called only by someone that has a lock on the write
    // mutex.
    uint_fast64_t get_current_version();

    // make sure the given index is within the currently mapped area.
    // if not, expand the mapped area. Returns true if the area is expanded.
    bool grow_reader_mapping(uint_fast32_t index);

    // Must be called only by someone that has a lock on the write
    // mutex.
    void low_level_commit(uint_fast64_t new_version);

    void do_async_commits();

    friend class ReadTransaction;
    friend class WriteTransaction;
};


class ReadTransaction {
public:
    ReadTransaction(SharedGroup& sg): m_shared_group(sg)
    {
        m_shared_group.begin_read();
    }

    ~ReadTransaction() TIGHTDB_NOEXCEPT
    {
        m_shared_group.end_read();
    }

    bool has_table(StringData name) const
    {
        return get_group().has_table(name);
    }

    ConstTableRef get_table(StringData name) const
    {
        return get_group().get_table(name);
    }

    template<class T> typename T::ConstRef get_table(StringData name) const
    {
        return get_group().get_table<T>(name);
    }

    const Group& get_group() const TIGHTDB_NOEXCEPT
    {
        return m_shared_group.m_group;
    }

private:
    SharedGroup& m_shared_group;
};


class WriteTransaction {
public:
    WriteTransaction(SharedGroup& sg): m_shared_group(&sg)
    {
        m_shared_group->begin_write();
    }

    ~WriteTransaction() TIGHTDB_NOEXCEPT
    {
        if (m_shared_group)
            m_shared_group->rollback();
    }

    TableRef get_table(StringData name) const
    {
        return get_group().get_table(name);
    }

    template<class T> typename T::Ref get_table(StringData name) const
    {
        return get_group().get_table<T>(name);
    }

    Group& get_group() const TIGHTDB_NOEXCEPT
    {
        TIGHTDB_ASSERT(m_shared_group);
        return m_shared_group->m_group;
    }

    void commit()
    {
        TIGHTDB_ASSERT(m_shared_group);
        m_shared_group->commit();
        m_shared_group = 0;
    }

private:
    SharedGroup* m_shared_group;
};





// Implementation:

inline SharedGroup::SharedGroup(const std::string& file, bool no_create, DurabilityLevel dlevel):
    m_group(Group::shared_tag()), m_version(std::numeric_limits<std::size_t>::max()),
    m_transactions_are_pinned(false)
{
    open(file, no_create, dlevel);
}

inline SharedGroup::SharedGroup(unattached_tag) TIGHTDB_NOEXCEPT:
    m_group(Group::shared_tag()), m_version(std::numeric_limits<std::size_t>::max()),
    m_transactions_are_pinned(false)
{
}

inline bool SharedGroup::is_attached() const TIGHTDB_NOEXCEPT
{
    return m_file_map.is_attached();
}

inline Group& SharedGroup::begin_write()
{
    if (m_transactions_are_pinned) {
        throw std::runtime_error("Write transactions are not allowed while transactions are pinned");
    }

#ifdef TIGHTDB_ENABLE_REPLICATION
    if (Replication* repl = m_group.get_replication()) {
        repl->begin_write_transact(*this); // Throws
        try {
            do_begin_write();
        }
        catch (...) {
            repl->rollback_write_transact(*this);
            throw;
        }
        return m_group;
    }
#endif

    do_begin_write();

    return m_group;
}


#ifdef TIGHTDB_ENABLE_REPLICATION

inline SharedGroup::SharedGroup(Replication& repl):
    m_group(Group::shared_tag()), m_version(std::numeric_limits<std::size_t>::max()),
    m_transactions_are_pinned(false)
{
    open(repl);
}

inline void SharedGroup::open(Replication& repl)
{
    TIGHTDB_ASSERT(!is_attached());
    std::string file = repl.get_database_path();
    bool no_create   = false;
    DurabilityLevel dlevel = durability_Full;
    open(file, no_create, dlevel); // Throws
    m_group.set_replication(&repl);
}

#endif // TIGHTDB_ENABLE_REPLICATION


} // namespace tightdb

#endif // TIGHTDB_GROUP_SHARED_HPP<|MERGE_RESOLUTION|>--- conflicted
+++ resolved
@@ -246,9 +246,6 @@
         transact_Writing
     };
     TransactStage m_transact_stage;
-<<<<<<< HEAD
-
-=======
     bool m_transactions_are_pinned;
     ref_type m_pinned_top_ref;
     size_t m_pinned_file_size;
@@ -269,7 +266,6 @@
 
     void grab_readlock(ref_type& new_top_ref, size_t& new_file_size);
     void release_readlock() TIGHTDB_NOEXCEPT;
->>>>>>> ce52c186
     void do_begin_write();
 
     // Must be called only by someone that has a lock on the write
