/*************************************************************************
 *
 * Copyright 2016 Realm Inc.
 *
 * Licensed under the Apache License, Version 2.0 (the "License");
 * you may not use this file except in compliance with the License.
 * You may obtain a copy of the License at
 *
 * http://www.apache.org/licenses/LICENSE-2.0
 *
 * Unless required by applicable law or agreed to in writing, software
 * distributed under the License is distributed on an "AS IS" BASIS,
 * WITHOUT WARRANTIES OR CONDITIONS OF ANY KIND, either express or implied.
 * See the License for the specific language governing permissions and
 * limitations under the License.
 *
 **************************************************************************/

#ifndef REALM_COLUMN_TYPE_TRAITS_HPP
#define REALM_COLUMN_TYPE_TRAITS_HPP

#include <realm/column_fwd.hpp>
#include <realm/column_type.hpp>
#include <realm/data_type.hpp>
#include <realm/array.hpp>
#include <realm/keys.hpp>

namespace realm {

struct ObjKey;
struct ObjLink;
class Decimal128;
class ObjectId;
class Mixed;
class Timestamp;
class UUID;
class ArraySmallBlobs;
class ArrayString;
class ArrayStringShort;
class ArrayBinary;
class ArrayMixed;
class ArrayTimestamp;
class ArrayInteger;
class ArrayRef;
class ArrayIntNull;
class ArrayBool;
class ArrayBoolNull;
class ArrayKey;
class ArrayKeyNonNullable;
class ArrayDecimal128;
template <typename, int>
class ArrayFixedBytes;
template <typename, int>
class ArrayFixedBytesNull;
class ArrayTypedLink;
template <class>
class BasicArray;
template <class>
class BasicArrayNull;
struct Link;
template <class>
class Lst;
template <class>
class Set;
struct SizeOfList;

template <class T>
struct ColumnTypeTraits;

template <class T, Action action>
struct AggregateResultType {
    using result_type = T;
};

template <class T, Action action>
struct AggregateResultType<util::Optional<T>, action> {
    using result_type = T;
};

template <>
struct AggregateResultType<float, act_Sum> {
    using result_type = double;
};

template <>
struct ColumnTypeTraits<int64_t> {
    using leaf_type = ArrayInteger;
    using cluster_leaf_type = ArrayInteger;
    using sum_type = int64_t;
    using minmax_type = int64_t;
    using average_type = double;
    static constexpr const DataType id = type_Int;
    static constexpr const ColumnType column_id = col_type_Int;
    static constexpr const ColumnType real_column_type = col_type_Int;
};

template <>
struct ColumnTypeTraits<ref_type> {
    using cluster_leaf_type = ArrayRef;
    static constexpr const DataType id = type_Int;
    static constexpr const ColumnType column_id = col_type_Int;
};

template <>
struct ColumnTypeTraits<util::Optional<int64_t>> {
    using leaf_type = ArrayIntNull;
    using cluster_leaf_type = ArrayIntNull;
    using sum_type = int64_t;
    using minmax_type = int64_t;
    using average_type = double;
    static constexpr const DataType id = type_Int;
    static constexpr const ColumnType column_id = col_type_Int;
    static constexpr const ColumnType real_column_type = col_type_Int;
};

template <>
struct ColumnTypeTraits<bool> {
    using cluster_leaf_type = ArrayBool;
    static constexpr const DataType id = type_Bool;
    static constexpr const ColumnType column_id = col_type_Bool;
};

template <>
struct ColumnTypeTraits<util::Optional<bool>> {
    using cluster_leaf_type = ArrayBoolNull;
    static constexpr const DataType id = type_Bool;
    static constexpr const ColumnType column_id = col_type_Bool;
};

template <>
struct ColumnTypeTraits<ObjKey> {
    using cluster_leaf_type = ArrayKey;
    static constexpr const DataType id = type_Link;
    static constexpr const ColumnType column_id = col_type_Link;
};

template <>
struct ColumnTypeTraits<Mixed> {
    using cluster_leaf_type = ArrayMixed;
    static constexpr const DataType id = type_Mixed;
    static constexpr const ColumnType column_id = col_type_Mixed;
};

template <>
struct ColumnTypeTraits<Link> {
    static constexpr const ColumnType column_id = col_type_Link;
};

template <>
struct ColumnTypeTraits<ObjLink> {
    using cluster_leaf_type = ArrayTypedLink;
    static constexpr const DataType id = type_TypedLink;
    static constexpr const ColumnType column_id = col_type_TypedLink;
};

template <>
struct ColumnTypeTraits<float> {
    using cluster_leaf_type = BasicArray<float>;
    using sum_type = double;
    using minmax_type = float;
    using average_type = double;
    static constexpr const DataType id = type_Float;
    static constexpr const ColumnType column_id = col_type_Float;
    static constexpr const ColumnType real_column_type = col_type_Float;
};

template <>
struct ColumnTypeTraits<util::Optional<float>> {
    using cluster_leaf_type = BasicArrayNull<float>;
    using sum_type = double;
    using minmax_type = float;
    using average_type = double;
    static constexpr const DataType id = type_Float;
    static constexpr const ColumnType column_id = col_type_Float;
    static constexpr const ColumnType real_column_type = col_type_Float;
};

template <>
struct ColumnTypeTraits<double> {
    using cluster_leaf_type = BasicArray<double>;
    using sum_type = double;
    using minmax_type = double;
    using average_type = double;
    static constexpr const DataType id = type_Double;
    static constexpr const ColumnType column_id = col_type_Double;
    static constexpr const ColumnType real_column_type = col_type_Double;
};

template <>
struct ColumnTypeTraits<util::Optional<double>> {
    using cluster_leaf_type = BasicArrayNull<double>;
    using sum_type = double;
    using minmax_type = double;
    using average_type = double;
    static constexpr const DataType id = type_Double;
    static constexpr const ColumnType column_id = col_type_Double;
    static constexpr const ColumnType real_column_type = col_type_Double;
};

template <>
struct ColumnTypeTraits<Timestamp> {
    using cluster_leaf_type = ArrayTimestamp;
    using minmax_type = Timestamp;
    static constexpr const DataType id = type_Timestamp;
    static constexpr const ColumnType column_id = col_type_Timestamp;
};

template <>
struct ColumnTypeTraits<ObjectId> {
    using cluster_leaf_type = ArrayFixedBytes<ObjectId, ObjectId::num_bytes>;
    static constexpr const DataType id = type_ObjectId;
    static constexpr const ColumnType column_id = col_type_ObjectId;
};

template <>
struct ColumnTypeTraits<util::Optional<ObjectId>> {
    using cluster_leaf_type = ArrayFixedBytesNull<ObjectId, ObjectId::num_bytes>;
    static constexpr const DataType id = type_ObjectId;
    static constexpr const ColumnType column_id = col_type_ObjectId;
};

template <>
struct ColumnTypeTraits<StringData> {
    using cluster_leaf_type = ArrayString;
    static constexpr const DataType id = type_String;
    static constexpr const ColumnType column_id = col_type_String;
};

template <>
struct ColumnTypeTraits<BinaryData> {
    using leaf_type = ArraySmallBlobs;
    using cluster_leaf_type = ArrayBinary;
    static constexpr const DataType id = type_Binary;
    static constexpr const ColumnType column_id = col_type_Binary;
    static constexpr const ColumnType real_column_type = col_type_Binary;
};

template <>
struct ColumnTypeTraits<Decimal128> {
    using cluster_leaf_type = ArrayDecimal128;
    using sum_type = Decimal128;
    using minmax_type = Decimal128;
    using average_type = Decimal128;
    static constexpr const DataType id = type_Decimal;
    static constexpr const ColumnType column_id = col_type_Decimal;
};

template <>
struct ColumnTypeTraits<UUID> {
    using cluster_leaf_type = ArrayFixedBytes<UUID, UUID::num_bytes>;
    static constexpr const DataType id = type_UUID;
    static constexpr const ColumnType column_id = col_type_UUID;
};

template <>
struct ColumnTypeTraits<util::Optional<UUID>> {
    using cluster_leaf_type = ArrayFixedBytesNull<UUID, UUID::num_bytes>;
    static constexpr const DataType id = type_UUID;
    static constexpr const ColumnType column_id = col_type_UUID;
};

template <>
struct ColumnTypeTraits<SizeOfList> {
    static constexpr const DataType id = type_Int;
};

template <>
struct ColumnTypeTraits<int> {
    static constexpr const DataType id = type_Int;
};

template <>
struct ColumnTypeTraits<null> {
    static constexpr const DataType id = DataType(-1);
};

template <typename T>
struct ObjectTypeTraits {
    constexpr static bool self_contained_null =
        realm::is_any_v<T, StringData, BinaryData, Decimal128, Timestamp, Mixed>;
};

template <typename T>
using ColumnClusterLeafType = typename ColumnTypeTraits<T>::cluster_leaf_type;
template <typename T>
using ColumnSumType = typename ColumnTypeTraits<T>::sum_type;
template <typename T>
using ColumnMinMaxType = typename ColumnTypeTraits<T>::minmax_type;
template <typename T>
using ColumnAverageType = typename ColumnTypeTraits<T>::average_type;

template <class T>
struct ColumnTypeTraits<Lst<T>> {
    static constexpr const ColumnType column_id = ColumnTypeTraits<T>::column_id;
};

<<<<<<< HEAD
template <DataType::Type, bool Nullable>
=======
template <class T>
struct ColumnTypeTraits<Set<T>> {
    static const ColumnType column_id = ColumnTypeTraits<T>::column_id;
};

template <DataType, bool Nullable>
>>>>>>> dbe6eb00
struct GetLeafType;
template <>
struct GetLeafType<DataType::Type::Int, false> {
    using type = ArrayInteger;
};
template <>
struct GetLeafType<DataType::Type::Int, true> {
    using type = ArrayIntNull;
};
template <bool N>
struct GetLeafType<DataType::Type::Float, N> {
    // FIXME: Null definition
    using type = BasicArray<float>;
};
template <bool N>
struct GetLeafType<DataType::Type::Double, N> {
    // FIXME: Null definition
    using type = BasicArray<double>;
};
template <bool N>
struct GetLeafType<DataType::Type::Timestamp, N> {
    // FIXME: Null definition
    using type = ArrayTimestamp;
};
template <bool N>
struct GetLeafType<DataType::Type::Decimal, N> {
    // FIXME: Null definition
    using type = ArrayDecimal128;
};

template <class T>
inline bool value_is_null(const T& val)
{
    return val.is_null();
}
template <class T>
inline bool value_is_null(const util::Optional<T>& val)
{
    return !val;
}
inline bool value_is_null(const int64_t&)
{
    return false;
}
inline bool value_is_null(const bool&)
{
    return false;
}
inline bool value_is_null(const ObjectId&)
{
    return false;
}
inline bool value_is_null(const UUID&)
{
    return false;
}
inline bool value_is_null(const float& val)
{
    return null::is_null_float(val);
}
inline bool value_is_null(const double& val)
{
    return null::is_null_float(val);
}
inline bool value_is_null(const ObjKey& val)
{
    return !val;
}

} // namespace realm

#endif // REALM_COLUMN_TYPE_TRAITS_HPP<|MERGE_RESOLUTION|>--- conflicted
+++ resolved
@@ -294,16 +294,12 @@
     static constexpr const ColumnType column_id = ColumnTypeTraits<T>::column_id;
 };
 
-<<<<<<< HEAD
+template <class T>
+struct ColumnTypeTraits<Set<T>> {
+    static constexpr const ColumnType column_id = ColumnTypeTraits<T>::column_id;
+};
+
 template <DataType::Type, bool Nullable>
-=======
-template <class T>
-struct ColumnTypeTraits<Set<T>> {
-    static const ColumnType column_id = ColumnTypeTraits<T>::column_id;
-};
-
-template <DataType, bool Nullable>
->>>>>>> dbe6eb00
 struct GetLeafType;
 template <>
 struct GetLeafType<DataType::Type::Int, false> {
