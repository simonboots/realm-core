--- conflicted
+++ resolved
@@ -139,14 +139,6 @@
     /// bounds)
     /// - \a row_ndx_1 and \a row_ndx_2 point to the same value
     virtual void swap_rows(std::size_t row_ndx_1, std::size_t row_ndx_2) = 0;
-<<<<<<< HEAD
-
-    virtual bool is_int_column() const REALM_NOEXCEPT { return false; }
-
-    // Returns true if, and only if this column is an StringColumn.
-    virtual bool is_string_col() const REALM_NOEXCEPT;
-=======
->>>>>>> 9a0ca372
 
     virtual void destroy() REALM_NOEXCEPT = 0;
     void move_assign(ColumnBase& col) REALM_NOEXCEPT;
@@ -529,11 +521,7 @@
 
     /// \brief Swap the elements at the specified indices.
     ///
-<<<<<<< HEAD
     /// If this \c Column has a search index defined, it will be updated to
-=======
-    /// If this \c TColumn has a search index defined, it will be updated to
->>>>>>> 9a0ca372
     /// reflect the changes induced by the swap.
     ///
     /// Behaviour is undefined if:
