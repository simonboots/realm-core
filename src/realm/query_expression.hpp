--- conflicted
+++ resolved
@@ -3485,16 +3485,9 @@
 template <typename T, typename Operation>
 class ListColumnAggregate : public Subexpr2<decltype(Operation().result())> {
 public:
-<<<<<<< HEAD
-    using R = typename Operation::ResultType;
 
     ListColumnAggregate(ColumnsCollection<T> column)
         : m_list(std::move(column))
-=======
-    ListColumnAggregate(ColKey column_key, Columns<Lst<T>> column)
-        : m_column_key(column_key)
-        , m_list(std::move(column))
->>>>>>> 0c45c044
     {
     }
 
@@ -3561,9 +3554,6 @@
             }
         }
     }
-<<<<<<< HEAD
-    ColumnsCollection<T> m_list;
-=======
 
     virtual std::string description(util::serializer::SerialisationState& state) const override
     {
@@ -3589,9 +3579,7 @@
             }
         }
     }
-    ColKey m_column_key;
-    Columns<Lst<T>> m_list;
->>>>>>> 0c45c044
+    ColumnsCollection<T> m_list;
 };
 
 template <class Operator>
@@ -3668,8 +3656,6 @@
     return compare<NotEqual>(right, null());
 }
 
-<<<<<<< HEAD
-=======
 inline Query operator==(const Subexpr2<Link>& left, const Subexpr2<Link>& right)
 {
     return make_expression<Compare<Equal>>(left.clone(), right.clone());
@@ -3680,7 +3666,6 @@
 }
 
 
->>>>>>> 0c45c044
 template <class T>
 class Columns : public ObjPropertyExpr<T> {
 public:
@@ -3910,19 +3895,39 @@
 
     std::unique_ptr<Subexpr> max_of() override
     {
-        return max().clone();
+        if constexpr (realm::is_any_v<T, Int, Float, Double, Decimal128, Timestamp>) {
+            return max().clone();
+        }
+        else {
+            return {};
+        }
     }
     std::unique_ptr<Subexpr> min_of() override
     {
-        return min().clone();
+        if constexpr (realm::is_any_v<T, Int, Float, Double, Decimal128, Timestamp>) {
+            return min().clone();
+        }
+        else {
+            return {};
+        }
     }
     std::unique_ptr<Subexpr> sum_of() override
     {
-        return sum().clone();
+        if constexpr (realm::is_any_v<T, Int, Float, Double, Decimal128>) {
+            return sum().clone();
+        }
+        else {
+            return {};
+        }
     }
     std::unique_ptr<Subexpr> avg_of() override
     {
-        return average().clone();
+        if constexpr (realm::is_any_v<T, Int, Float, Double, Decimal128>) {
+            return average().clone();
+        }
+        else {
+            return {};
+        }
     }
 
 private:
