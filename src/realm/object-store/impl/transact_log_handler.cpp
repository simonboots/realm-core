--- conflicted
+++ resolved
@@ -295,13 +295,10 @@
     {
         return true;
     }
-<<<<<<< HEAD
-=======
     bool dictionary_erase(Mixed)
     {
         return true;
     }
->>>>>>> 3a611575
 };
 
 
