////////////////////////////////////////////////////////////////////////////
//
// Copyright 2015 Realm Inc.
//
// Licensed under the Apache License, Version 2.0 (the "License");
// you may not use this file except in compliance with the License.
// You may obtain a copy of the License at
//
// http://www.apache.org/licenses/LICENSE-2.0
//
// Unless required by applicable law or agreed to in writing, software
// distributed under the License is distributed on an "AS IS" BASIS,
// WITHOUT WARRANTIES OR CONDITIONS OF ANY KIND, either express or implied.
// See the License for the specific language governing permissions and
// limitations under the License.
//
////////////////////////////////////////////////////////////////////////////

#include <realm/object-store/results.hpp>

#include <realm/object-store/impl/realm_coordinator.hpp>
#include <realm/object-store/impl/results_notifier.hpp>
#include <realm/object-store/audit.hpp>
#include <realm/object-store/object_schema.hpp>
#include <realm/object-store/object_store.hpp>
#include <realm/object-store/schema.hpp>

#include <realm/set.hpp>

#include <stdexcept>

namespace realm {

Results::Results() = default;
Results::~Results() = default;

Results::Results(SharedRealm r, Query q, DescriptorOrdering o)
    : m_realm(std::move(r))
    , m_query(std::move(q))
    , m_table(m_query.get_table())
    , m_descriptor_ordering(std::move(o))
    , m_mode(Mode::Query)
    , m_mutex(m_realm && m_realm->is_frozen())
{
}

Results::Results(SharedRealm r, ConstTableRef table)
    : m_realm(std::move(r))
    , m_table(table)
    , m_mode(Mode::Table)
    , m_mutex(m_realm && m_realm->is_frozen())
{
}

Results::Results(std::shared_ptr<Realm> r, std::shared_ptr<CollectionBase> coll)
    : m_realm(std::move(r))
    , m_table(coll->get_target_table())
    , m_collection(std::move(coll))
    , m_mode(Mode::Collection)
    , m_mutex(m_realm && m_realm->is_frozen())
{
}

Results::Results(std::shared_ptr<Realm> r, std::shared_ptr<CollectionBase> coll, DescriptorOrdering o)
    : m_realm(std::move(r))
    , m_table(coll->get_target_table())
    , m_descriptor_ordering(std::move(o))
    , m_collection(std::move(coll))
    , m_mode(Mode::Collection)
    , m_mutex(m_realm && m_realm->is_frozen())
{
}

Results::Results(std::shared_ptr<Realm> r, TableView tv, DescriptorOrdering o)
    : m_realm(std::move(r))
    , m_table_view(std::move(tv))
    , m_descriptor_ordering(std::move(o))
    , m_mode(Mode::TableView)
    , m_mutex(m_realm && m_realm->is_frozen())
{
    m_table = m_table_view.get_parent();
}

Results::Results(std::shared_ptr<Realm> r, std::shared_ptr<LnkLst> lv, util::Optional<Query> q, SortDescriptor s)
    : m_realm(std::move(r))
    , m_link_list(std::move(lv))
    , m_mode(Mode::LinkList)
    , m_mutex(m_realm && m_realm->is_frozen())
{
    m_table = m_link_list->get_target_table();
    if (q) {
        m_query = std::move(*q);
        m_mode = Mode::Query;
    }
    m_descriptor_ordering.append_sort(std::move(s));
}

Results::Results(std::shared_ptr<Realm> r, std::shared_ptr<LnkSet> ls, util::Optional<Query> q, SortDescriptor s)
    : m_realm(std::move(r))
    , m_link_set(std::move(ls))
    , m_mode(Mode::LinkSet)
    , m_mutex(m_realm && m_realm->is_frozen())
{
    m_table = m_link_set->get_target_table();
    if (q) {
        m_query = std::move(*q);
        m_mode = Mode::Query;
    }
    m_descriptor_ordering.append_sort(std::move(s));
}

Results::Results(const Results&) = default;
Results& Results::operator=(const Results&) = default;
Results::Results(Results&&) = default;
Results& Results::operator=(Results&&) = default;

Results::Mode Results::get_mode() const noexcept
{
    util::CheckedUniqueLock lock(m_mutex);
    return m_mode;
}

bool Results::is_valid() const
{
    if (m_realm) {
        m_realm->verify_thread();
    }

    // Here we cannot just use if (m_table) as it combines a check if the
    // reference contains a value and if that value is valid.
    // First we check if a table is referenced ...
    if (m_table.unchecked_ptr() != nullptr)
        return !!m_table; // ... and then we check if it is valid

    if (m_collection)
        return m_collection->is_attached();

    return true;
}

void Results::validate_read() const
{
    // is_valid ensures that we're on the correct thread.
    if (!is_valid())
        throw InvalidatedException();
}

void Results::validate_write() const
{
    validate_read();
    if (!m_realm || !m_realm->is_in_transaction())
        throw InvalidTransactionException("Must be in a write transaction");
}

size_t Results::size()
{
    util::CheckedUniqueLock lock(m_mutex);
    return do_size();
}

size_t Results::do_size()
{
    validate_read();
    switch (m_mode) {
        case Mode::Empty:
            return 0;
        case Mode::Table:
            return m_table->size();
        case Mode::LinkList:
            return m_link_list->size();
        case Mode::LinkSet:
            return m_link_set->size();
        case Mode::Collection:
            evaluate_sort_and_distinct_on_collection();
            return m_list_indices ? m_list_indices->size() : m_collection->size();
        case Mode::Query:
            m_query.sync_view_if_needed();
            if (!m_descriptor_ordering.will_apply_distinct())
                return m_query.count(m_descriptor_ordering);
            REALM_FALLTHROUGH;
        case Mode::TableView:
            do_evaluate_query_if_needed();
            return m_table_view.size();
    }
    REALM_COMPILER_HINT_UNREACHABLE();
}

const ObjectSchema& Results::get_object_schema() const
{
    validate_read();

    auto object_schema = m_object_schema.load();
    if (!object_schema) {
        REALM_ASSERT(m_realm);
        auto it = m_realm->schema().find(get_object_type());
        REALM_ASSERT(it != m_realm->schema().end());
        m_object_schema = object_schema = &*it;
    }

    return *object_schema;
}

StringData Results::get_object_type() const noexcept
{
    if (!m_table) {
        return StringData();
    }

    return ObjectStore::object_type_for_table_name(m_table->get_name());
}

void Results::evaluate_sort_and_distinct_on_collection()
{
    if (m_descriptor_ordering.is_empty())
        return;

    // We can't use the sorted list from the notifier if we're in a write
    // transaction as we only check the transaction version to see if the data matches
    if (m_notifier && m_notifier->get_list_indices(m_list_indices) && !m_realm->is_in_transaction())
        return;

    bool needs_update = m_collection->has_changed();
    if (!m_list_indices) {
        m_list_indices = std::vector<size_t>{};
        needs_update = true;
    }
    if (!needs_update)
        return;
    if (m_collection->is_empty()) {
        m_list_indices->clear();
        return;
    }

    util::Optional<bool> sort_order;
    bool do_distinct = false;
    auto sz = m_descriptor_ordering.size();
    for (size_t i = 0; i < sz; i++) {
        auto descr = m_descriptor_ordering[i];
        if (descr->get_type() == DescriptorType::Sort)
            sort_order = static_cast<const SortDescriptor*>(descr)->is_ascending(0);
        if (descr->get_type() == DescriptorType::Distinct)
            do_distinct = true;
    }

    if (do_distinct)
        m_collection->distinct(*m_list_indices, sort_order);
    else if (sort_order)
        m_collection->sort(*m_list_indices, *sort_order);
}


template <typename T>
util::Optional<T> Results::try_get(size_t ndx)
{
    validate_read();
    if (m_mode == Mode::Collection) {
        evaluate_sort_and_distinct_on_collection();
        if (m_list_indices) {
            ndx = (ndx < m_list_indices->size()) ? (*m_list_indices)[ndx] : realm::npos;
        }
        if (ndx < m_collection->size()) {
            using U = typename util::RemoveOptional<T>::type;
            Mixed mixed;
            if (m_dictionary_keys) {
                if (auto dict = dynamic_cast<realm::Dictionary*>(m_collection.get())) {
                    auto key_value = dict->get_pair(ndx);
                    mixed = key_value.first;
                }
            }
            else {
                mixed = m_collection->get_any(ndx);
            }
            T val = BPlusTree<T>::default_value(m_collection->get_col_key().is_nullable());
            if (!mixed.is_null()) {
                val = mixed.get<U>();
            }
            return util::Optional<T>(val);
        }
    }
    return util::none;
}

Results::IteratorWrapper::IteratorWrapper(IteratorWrapper const& rgt)
{
    *this = rgt;
}

Results::IteratorWrapper& Results::IteratorWrapper::operator=(IteratorWrapper const& rgt)
{
    if (rgt.m_it)
        m_it = std::make_unique<Table::Iterator>(*rgt.m_it);
    return *this;
}

Obj Results::IteratorWrapper::get(Table const& table, size_t ndx)
{
    // Using a Table iterator is much faster for repeated access into a table
    // than indexing into it as the iterator caches the cluster the last accessed
    // object is stored in, but creating the iterator is somewhat expensive.
    if (!m_it) {
        if (table.size() <= 5)
            return const_cast<Table&>(table).get_object(ndx);
        m_it = std::make_unique<Table::Iterator>(table.begin());
    }
    m_it->go(ndx);
    return **m_it;
}

template <>
util::Optional<Obj> Results::try_get(size_t row_ndx)
{
    validate_read();
    switch (m_mode) {
        case Mode::Empty:
            break;
        case Mode::Collection: {
            Mixed m = get_any(row_ndx);
            if (m.is_type(type_Link) && m_table) {
                return m_table->get_object(m.get<ObjKey>());
            }
            else if (m.is_type(type_TypedLink)) {
                return m_realm->read_group().get_object(m.get_link());
            }
            else if (m.is_null()) {
                return Obj();
            }
            break;
        }
        case Mode::Table:
            if (row_ndx < m_table->size())
                return m_table_iterator.get(*m_table, row_ndx);
            break;
        case Mode::LinkList:
            if (update_link_collection()) {
                if (row_ndx < m_link_list->size())
                    return m_link_list->get_object(row_ndx);
                break;
            }
            [[fallthrough]];
        case Mode::LinkSet:
            if (update_link_collection()) {
                if (row_ndx < m_link_set->size())
                    return m_link_set->get_object(row_ndx);
                break;
            }
            REALM_FALLTHROUGH;
        case Mode::Query:
        case Mode::TableView:
            do_evaluate_query_if_needed();
            if (row_ndx >= m_table_view.size())
                break;
            if (m_update_policy == UpdatePolicy::Never && !m_table_view.is_obj_valid(row_ndx))
                return Obj{};
            return m_table_view.get(row_ndx);
    }
    return util::none;
}

Mixed Results::get_any(size_t ndx)
{
    util::CheckedUniqueLock lock(m_mutex);
    validate_read();
    switch (m_mode) {
        case Mode::Empty:
            break;
        case Mode::Collection:
            evaluate_sort_and_distinct_on_collection();
            if (m_list_indices) {
                if (ndx < m_list_indices->size()) {
                    ndx = (*m_list_indices)[ndx];
                }
                else {
                    throw OutOfBoundsIndexException{ndx, m_list_indices->size()};
                }
            }
            if (ndx < m_collection->size()) {
                Mixed mixed;
                if (m_dictionary_keys) {
                    if (auto dict = dynamic_cast<realm::Dictionary*>(m_collection.get())) {
                        auto key_value = dict->get_pair(ndx);
                        mixed = key_value.first;
                    }
                }
                else {
                    mixed = m_collection->get_any(ndx);
                }
                return mixed;
            }
            else {
                throw OutOfBoundsIndexException{ndx, m_collection->size()};
            }
            break;
        case Mode::Table:
            if (ndx < m_table->size())
                return m_table_iterator.get(*m_table, ndx);
            break;
        case Mode::LinkSet:
        case Mode::LinkList:
            if (update_link_collection()) {
                if (ndx < m_link_list->size()) {
                    auto obj_key = m_link_list->get(ndx);
                    auto table_key = m_link_list->get_target_table()->get_key();
                    return Mixed(ObjLink(table_key, obj_key));
                }
                break;
            }
            REALM_FALLTHROUGH;
        case Mode::Query:
        case Mode::TableView: {
            do_evaluate_query_if_needed();
            if (ndx >= m_table_view.size())
                break;
            if (m_update_policy == UpdatePolicy::Never && !m_table_view.is_obj_valid(ndx))
                return {};
            auto obj_key = m_table_view.get_key(ndx);
            return Mixed(ObjLink(m_table->get_key(), obj_key));
        }
    }
    return {};
}
std::pair<StringData, Mixed> Results::get_dictionary_element(size_t ndx)
{
<<<<<<< HEAD
    if (m_mode == Mode::Collection) {
=======
    util::CheckedUniqueLock lock(m_mutex);
    if (m_mode == Mode::Collection && ndx < m_collection->size()) {
>>>>>>> 13399860
        if (auto dict = dynamic_cast<realm::Dictionary*>(m_collection.get())) {
            evaluate_sort_and_distinct_on_collection();
            if (m_list_indices) {
                if (ndx < m_list_indices->size()) {
                    ndx = (*m_list_indices)[ndx];
                }
                else {
                    throw OutOfBoundsIndexException{ndx, m_list_indices->size()};
                }
            }
            if (ndx < dict->size()) {
                auto val = dict->get_pair(ndx);
                return {val.first.get_string(), val.second};
            }
            throw OutOfBoundsIndexException{ndx, dict->size()};
        }
    }
    return {"", {}};
}

template <typename T>
T Results::get(size_t row_ndx)
{
    util::CheckedUniqueLock lock(m_mutex);
    if (auto row = try_get<T>(row_ndx)) {
        return *row;
    }
    throw OutOfBoundsIndexException{row_ndx, do_size()};
}

template <typename T>
util::Optional<T> Results::first()
{
    util::CheckedUniqueLock lock(m_mutex);
    return try_get<T>(0);
}

template <typename T>
util::Optional<T> Results::last()
{
    util::CheckedUniqueLock lock(m_mutex);
    validate_read();
    if (m_mode == Mode::Query)
        do_evaluate_query_if_needed(); // avoid running the query twice (for size() and for get())
    return try_get<T>(do_size() - 1);
}

bool Results::update_link_collection()
{
    REALM_ASSERT(m_update_policy == UpdatePolicy::Auto);

    if (!m_descriptor_ordering.is_empty()) {
        m_query = do_get_query();
        m_mode = Mode::Query;
        do_evaluate_query_if_needed();
        return false;
    }
    return true;
}

void Results::evaluate_query_if_needed(bool wants_notifications)
{
    util::CheckedUniqueLock lock(m_mutex);
    validate_read();
    do_evaluate_query_if_needed(wants_notifications);
}

void Results::do_evaluate_query_if_needed(bool wants_notifications)
{
    if (m_update_policy == UpdatePolicy::Never) {
        REALM_ASSERT(m_mode == Mode::TableView);
        return;
    }

    switch (m_mode) {
        case Mode::Empty:
        case Mode::Table:
        case Mode::Collection:
        case Mode::LinkList:
        case Mode::LinkSet:
            return;
        case Mode::Query:
            if (m_notifier && m_notifier->get_tableview(m_table_view)) {
                m_mode = Mode::TableView;
                break;
            }
            m_query.sync_view_if_needed();
            if (m_update_policy == UpdatePolicy::Auto)
                m_table_view = m_query.find_all(m_descriptor_ordering);
            m_mode = Mode::TableView;
            REALM_FALLTHROUGH;
        case Mode::TableView:
            if (wants_notifications && !m_notifier)
                prepare_async(ForCallback{false});
            else if (m_notifier)
                m_notifier->get_tableview(m_table_view);
            if (m_update_policy == UpdatePolicy::Auto)
                m_table_view.sync_if_needed();
            if (auto audit = m_realm->audit_context())
                audit->record_query(m_realm->read_transaction_version(), m_table_view);
            break;
    }
}

template <>
size_t Results::index_of(Obj const& row)
{
    util::CheckedUniqueLock lock(m_mutex);
    validate_read();
    if (!row.is_valid()) {
        throw DetatchedAccessorException{};
    }
    if (m_table && row.get_table() != m_table) {
        throw IncorrectTableException(ObjectStore::object_type_for_table_name(m_table->get_name()),
                                      ObjectStore::object_type_for_table_name(row.get_table()->get_name()));
    }

    switch (m_mode) {
        case Mode::Empty:
        case Mode::Collection:
            return not_found;
        case Mode::Table:
            return m_table->get_object_ndx(row.get_key());
        case Mode::LinkList:
            if (update_link_collection())
                return m_link_list->find_first(row.get_key());
            [[fallthrough]];
        case Mode::LinkSet:
            if (update_link_collection())
                return m_link_set->find_first(row.get_key());
            REALM_FALLTHROUGH;
        case Mode::Query:
        case Mode::TableView:
            do_evaluate_query_if_needed();
            return m_table_view.find_by_source_ndx(row.get_key());
    }
    REALM_COMPILER_HINT_UNREACHABLE();
}

template <typename T>
size_t Results::index_of(T const& value)
{
    util::CheckedUniqueLock lock(m_mutex);
    validate_read();
    if (m_mode != Mode::Collection)
        return not_found; // Non-List results can only ever contain Objects
    evaluate_sort_and_distinct_on_collection();
    if (m_list_indices) {
        for (size_t i = 0; i < m_list_indices->size(); ++i) {
            using U = typename util::RemoveOptional<T>::type;
            auto mixed = m_collection->get_any((*m_list_indices)[i]);
            T val = BPlusTree<T>::default_value(m_collection->get_col_key().is_nullable());
            if (!mixed.is_null()) {
                val = mixed.get<U>();
            }
            if (val == value)
                return i;
        }
        return not_found;
    }
    return m_collection->find_any(value);
}

size_t Results::index_of(Query&& q)
{
    if (m_descriptor_ordering.will_apply_sort()) {
        Results filtered(filter(std::move(q)));
        filtered.assert_unlocked();
        auto first = filtered.first();
        return first ? index_of(*first) : not_found;
    }

    auto query = get_query().and_query(std::move(q));
    query.sync_view_if_needed();
    ObjKey row = query.find();
    return row ? index_of(const_cast<Table&>(*m_table).get_object(row)) : not_found;
}

DataType Results::prepare_for_aggregate(ColKey column, const char* name)
{
    DataType type;
    switch (m_mode) {
        case Mode::Table:
            type = m_table->get_column_type(column);
            break;
        case Mode::Collection:
            type = m_collection->get_table()->get_column_type(m_collection->get_col_key());
            break;
        case Mode::LinkList:
        case Mode::LinkSet:
            m_query = do_get_query();
            m_mode = Mode::Query;
            REALM_FALLTHROUGH;
        case Mode::Query:
        case Mode::TableView:
            do_evaluate_query_if_needed();
            type = m_table->get_column_type(column);
            break;
        default:
            REALM_COMPILER_HINT_UNREACHABLE();
    }
    switch (type) {
        case type_Timestamp:
        case type_Double:
        case type_Float:
        case type_Int:
        case type_Decimal:
            break;
        default:
            throw UnsupportedColumnTypeException{column, *m_table, name};
    }
    return type;
}

namespace {
template <typename T, typename Table>
struct AggregateHelper;

template <typename Table>
struct AggregateHelper<int64_t, Table> {
    Table& table;
    Mixed min(ColKey col, ObjKey* obj)
    {
        return table.minimum_int(col, obj);
    }
    Mixed max(ColKey col, ObjKey* obj)
    {
        return table.maximum_int(col, obj);
    }
    Mixed sum(ColKey col)
    {
        return table.sum_int(col);
    }
    Mixed avg(ColKey col, size_t* count)
    {
        return table.average_int(col, count);
    }
};

template <typename Table>
struct AggregateHelper<double, Table> {
    Table& table;
    Mixed min(ColKey col, ObjKey* obj)
    {
        return table.minimum_double(col, obj);
    }
    Mixed max(ColKey col, ObjKey* obj)
    {
        return table.maximum_double(col, obj);
    }
    Mixed sum(ColKey col)
    {
        return table.sum_double(col);
    }
    Mixed avg(ColKey col, size_t* count)
    {
        return table.average_double(col, count);
    }
};

template <typename Table>
struct AggregateHelper<float, Table> {
    Table& table;
    Mixed min(ColKey col, ObjKey* obj)
    {
        return table.minimum_float(col, obj);
    }
    Mixed max(ColKey col, ObjKey* obj)
    {
        return table.maximum_float(col, obj);
    }
    Mixed sum(ColKey col)
    {
        return table.sum_float(col);
    }
    Mixed avg(ColKey col, size_t* count)
    {
        return table.average_float(col, count);
    }
};

template <typename Table>
struct AggregateHelper<Timestamp, Table> {
    Table& table;
    Mixed min(ColKey col, ObjKey* obj)
    {
        return table.minimum_timestamp(col, obj);
    }
    Mixed max(ColKey col, ObjKey* obj)
    {
        return table.maximum_timestamp(col, obj);
    }
    Mixed sum(ColKey col)
    {
        throw Results::UnsupportedColumnTypeException{col, table, "sum"};
    }
    Mixed avg(ColKey col, size_t*)
    {
        throw Results::UnsupportedColumnTypeException{col, table, "avg"};
    }
};

template <typename Table>
struct AggregateHelper<Decimal128, Table> {
    Table& table;
    Mixed min(ColKey col, ObjKey* obj)
    {
        return table.minimum_decimal(col, obj);
    }
    Mixed max(ColKey col, ObjKey* obj)
    {
        return table.maximum_decimal(col, obj);
    }
    Mixed sum(ColKey col)
    {
        return table.sum_decimal(col);
    }
    Mixed avg(ColKey col, size_t* count)
    {
        return table.average_decimal(col, count);
    }
};

struct ListAggregateHelper {
    CollectionBase& list;
    Mixed min(ColKey, size_t* ndx)
    {
        return list.min(ndx);
    }
    Mixed max(ColKey, size_t* ndx)
    {
        return list.max(ndx);
    }
    Mixed sum(ColKey)
    {
        return list.sum();
    }
    Mixed avg(ColKey, size_t* count)
    {
        return list.avg(count);
    }
};

template <>
struct AggregateHelper<int64_t, CollectionBase&> : ListAggregateHelper {
    AggregateHelper(CollectionBase& l)
        : ListAggregateHelper{l}
    {
    }
};
template <>
struct AggregateHelper<double, CollectionBase&> : ListAggregateHelper {
    AggregateHelper(CollectionBase& l)
        : ListAggregateHelper{l}
    {
    }
};
template <>
struct AggregateHelper<float, CollectionBase&> : ListAggregateHelper {
    AggregateHelper(CollectionBase& l)
        : ListAggregateHelper{l}
    {
    }
};
template <>
struct AggregateHelper<Decimal128, CollectionBase&> : ListAggregateHelper {
    AggregateHelper(CollectionBase& l)
        : ListAggregateHelper{l}
    {
    }
};

template <>
struct AggregateHelper<Timestamp, CollectionBase&> : ListAggregateHelper {
    AggregateHelper(CollectionBase& l)
        : ListAggregateHelper{l}
    {
    }
    Mixed sum(ColKey)
    {
        throw Results::UnsupportedColumnTypeException{list.get_col_key(), *list.get_table(), "sum"};
    }
    Mixed avg(ColKey, size_t*)
    {
        throw Results::UnsupportedColumnTypeException{list.get_col_key(), *list.get_table(), "avg"};
    }
};

template <typename Table, typename Func>
Mixed call_with_helper(Func&& func, Table&& table, DataType type)
{
    switch (type) {
        case type_Timestamp:
            return func(AggregateHelper<Timestamp, Table>{table});
        case type_Double:
            return func(AggregateHelper<double, Table>{table});
        case type_Float:
            return func(AggregateHelper<Float, Table>{table});
        case type_Int:
            return func(AggregateHelper<Int, Table>{table});
        case type_Decimal:
            return func(AggregateHelper<Decimal128, Table>{table});
        default:
            REALM_COMPILER_HINT_UNREACHABLE();
    }
}

struct ReturnIndexHelper {
    ObjKey key;
    size_t index = npos;
    operator ObjKey*()
    {
        return &key;
    }
    operator size_t*()
    {
        return &index;
    }
    operator bool()
    {
        return key || index != npos;
    }
};
} // anonymous namespace

template <typename AggregateFunction>
util::Optional<Mixed> Results::aggregate(ColKey column, const char* name, AggregateFunction&& func)
{
    util::CheckedUniqueLock lock(m_mutex);
    validate_read();
    if (!m_table && !m_collection)
        return none;

    auto type = prepare_for_aggregate(column, name);
    switch (m_mode) {
        case Mode::Table:
            return call_with_helper(func, *m_table, type);
        case Mode::Collection:
            return call_with_helper(func, *m_collection, type);
        default:
            return call_with_helper(func, m_table_view, type);
    }
}

util::Optional<Mixed> Results::max(ColKey column)
{
    ReturnIndexHelper return_ndx;
    auto results = aggregate(column, "max", [&](auto&& helper) {
        return helper.max(column, return_ndx);
    });
    return return_ndx ? results : none;
}

util::Optional<Mixed> Results::min(ColKey column)
{
    ReturnIndexHelper return_ndx;
    auto results = aggregate(column, "min", [&](auto&& helper) {
        return helper.min(column, return_ndx);
    });
    return return_ndx ? results : none;
}

util::Optional<Mixed> Results::sum(ColKey column)
{
    return aggregate(column, "sum", [&](auto&& helper) {
        return helper.sum(column);
    });
}

util::Optional<Mixed> Results::average(ColKey column)
{
    size_t value_count = 0;
    auto results = aggregate(column, "avg", [&](auto&& helper) {
        return helper.avg(column, &value_count);
    });
    return value_count == 0 ? none : results;
}

void Results::clear()
{
    util::CheckedUniqueLock lock(m_mutex);
    switch (m_mode) {
        case Mode::Empty:
            return;
        case Mode::Table:
            validate_write();
            const_cast<Table&>(*m_table).clear();
            break;
        case Mode::Query:
            // Not using Query:remove() because building the tableview and
            // clearing it is actually significantly faster
        case Mode::TableView:
            validate_write();
            do_evaluate_query_if_needed();

            switch (m_update_policy) {
                case UpdatePolicy::Auto:
                    m_table_view.clear();
                    break;
                case UpdatePolicy::AsyncOnly:
                case UpdatePolicy::Never: {
                    // Copy the TableView because a frozen Results shouldn't let its size() change.
                    TableView copy(m_table_view);
                    copy.clear();
                    break;
                }
            }
            break;
        case Mode::Collection:
            validate_write();
            m_collection->clear();
            break;
        case Mode::LinkList:
            validate_write();
            m_link_list->remove_all_target_rows();
            break;
        case Mode::LinkSet:
            validate_write();
            m_link_set->remove_all_target_rows();
            break;
    }
}

PropertyType Results::get_type() const
{
    util::CheckedUniqueLock lock(m_mutex);
    return do_get_type();
}

PropertyType Results::do_get_type() const
{
    validate_read();
    switch (m_mode) {
        case Mode::Empty:
        case Mode::LinkList:
        case Mode::LinkSet:
            return PropertyType::Object;
        case Mode::Query:
        case Mode::TableView:
        case Mode::Table:
            return PropertyType::Object;
        case Mode::Collection:
            if (m_dictionary_keys) {
                if (auto dict = dynamic_cast<realm::Dictionary*>(m_collection.get())) {
                    return ObjectSchema::from_core_type(ColumnType(dict->get_key_data_type()));
                }
            }
            else {
                return ObjectSchema::from_core_type(m_collection->get_col_key());
            }
    }
    REALM_COMPILER_HINT_UNREACHABLE();
}

Query Results::get_query() const
{
    util::CheckedUniqueLock lock(m_mutex);
    return do_get_query();
}

ConstTableRef Results::get_table() const
{
    util::CheckedUniqueLock lock(m_mutex);
    validate_read();
    switch (m_mode) {
        case Mode::Empty:
        case Mode::Query:
            return const_cast<Query&>(m_query).get_table();
        case Mode::TableView:
            return m_table_view.get_target_table();
        case Mode::Collection:
        case Mode::LinkList:
        case Mode::LinkSet:
            return m_collection->get_target_table();
        case Mode::Table:
            return m_table;
    }
    REALM_COMPILER_HINT_UNREACHABLE();
}

Query Results::do_get_query() const
{
    validate_read();
    switch (m_mode) {
        case Mode::Empty:
        case Mode::Query:
        case Mode::Collection:
            return m_query;
        case Mode::TableView: {
            if (const_cast<Query&>(m_query).get_table())
                return m_query;

            // A TableView has an associated Query if it was produced by Query::find_all. This is indicated
            // by TableView::get_query returning a Query with a non-null table.
            Query query = m_table_view.get_query();
            if (query.get_table()) {
                return query;
            }

            // The TableView has no associated query so create one with no conditions that is restricted
            // to the rows in the TableView.
            if (m_update_policy == UpdatePolicy::Auto) {
                m_table_view.sync_if_needed();
            }
            return Query(m_table, std::unique_ptr<ConstTableView>(new TableView(m_table_view)));
        }
        case Mode::LinkList:
            return m_table->where(*m_link_list);
        case Mode::LinkSet:
            return m_table->where(*m_link_set);
        case Mode::Table:
            return m_table->where();
    }
    REALM_COMPILER_HINT_UNREACHABLE();
}

TableView Results::get_tableview()
{
    util::CheckedUniqueLock lock(m_mutex);
    validate_read();
    switch (m_mode) {
        case Mode::Empty:
        case Mode::Collection:
            return {};
        case Mode::LinkList:
            if (update_link_collection())
                return m_table->where(*m_link_list).find_all();
            [[fallthrough]];
        case Mode::LinkSet:
            if (update_link_collection())
                return m_table->where(*m_link_set).find_all();
            REALM_FALLTHROUGH;
        case Mode::Query:
        case Mode::TableView:
            do_evaluate_query_if_needed();
            return m_table_view;
        case Mode::Table:
            return m_table->where().find_all();
    }
    REALM_COMPILER_HINT_UNREACHABLE();
}

static std::vector<ColKey> parse_keypath(StringData keypath, Schema const& schema, const ObjectSchema* object_schema)
{
    auto check = [&](bool condition, const char* fmt, auto... args) {
        if (!condition) {
            throw std::invalid_argument(
                util::format("Cannot sort on key path '%1': %2.", keypath, util::format(fmt, args...)));
        }
    };
    auto is_sortable_type = [](PropertyType type) {
        return !is_collection(type) && type != PropertyType::LinkingObjects && type != PropertyType::Data;
    };

    const char* begin = keypath.data();
    const char* end = keypath.data() + keypath.size();
    check(begin != end, "missing property name");

    std::vector<ColKey> indices;
    while (begin != end) {
        auto sep = std::find(begin, end, '.');
        check(sep != begin && sep + 1 != end, "missing property name");
        StringData key(begin, sep - begin);
        begin = sep + (sep != end);

        auto prop = object_schema->property_for_name(key);
        check(prop, "property '%1.%2' does not exist", object_schema->name, key);
        check(is_sortable_type(prop->type), "property '%1.%2' is of unsupported type '%3'", object_schema->name, key,
              string_for_property_type(prop->type));
        if (prop->type == PropertyType::Object)
            check(begin != end, "property '%1.%2' of type 'object' cannot be the final property in the key path",
                  object_schema->name, key);
        else
            check(begin == end, "property '%1.%2' of type '%3' may only be the final property in the key path",
                  object_schema->name, key, prop->type_string());

        indices.push_back(ColKey(prop->column_key));
        if (prop->type == PropertyType::Object)
            object_schema = &*schema.find(prop->object_type);
    }
    return indices;
}

Results Results::sort(std::vector<std::pair<std::string, bool>> const& keypaths) const
{
    if (keypaths.empty())
        return *this;
    auto type = get_type();
    if (type != PropertyType::Object) {
        if (keypaths.size() != 1)
            throw std::invalid_argument(util::format("Cannot sort array of '%1' on more than one key path",
                                                     string_for_property_type(type & ~PropertyType::Flags)));
        if (keypaths[0].first != "self")
            throw std::invalid_argument(
                util::format("Cannot sort on key path '%1': arrays of '%2' can only be sorted on 'self'",
                             keypaths[0].first, string_for_property_type(type & ~PropertyType::Flags)));
        return sort({{{}}, {keypaths[0].second}});
    }

    std::vector<std::vector<ColKey>> column_keys;
    std::vector<bool> ascending;
    column_keys.reserve(keypaths.size());
    ascending.reserve(keypaths.size());

    for (auto& keypath : keypaths) {
        column_keys.push_back(parse_keypath(keypath.first, m_realm->schema(), &get_object_schema()));
        ascending.push_back(keypath.second);
    }
    return sort({std::move(column_keys), std::move(ascending)});
}

Results Results::sort(SortDescriptor&& sort) const
{
    util::CheckedUniqueLock lock(m_mutex);
    DescriptorOrdering new_order = m_descriptor_ordering;
    new_order.append_sort(std::move(sort));
    if (m_mode == Mode::LinkList) {
        return Results(m_realm, m_link_list, util::none, std::move(sort));
    }
    else if (m_mode == Mode::Collection) {
        Results ret(m_realm, m_collection, std::move(new_order));
        ret.as_keys(m_dictionary_keys);
        return ret;
    }
    return Results(m_realm, do_get_query(), std::move(new_order));
}

Results Results::filter(Query&& q) const
{
    if (m_descriptor_ordering.will_apply_limit())
        throw UnimplementedOperationException("Filtering a Results with a limit is not yet implemented");
    return Results(m_realm, get_query().and_query(std::move(q)), m_descriptor_ordering);
}

Results Results::limit(size_t max_count) const
{
    auto new_order = m_descriptor_ordering;
    new_order.append_limit(max_count);
    return Results(m_realm, get_query(), std::move(new_order));
}

Results Results::apply_ordering(DescriptorOrdering&& ordering)
{
    DescriptorOrdering new_order = m_descriptor_ordering;
    for (size_t i = 0; i < ordering.size(); ++i) {
        switch (ordering.get_type(i)) {
            case DescriptorType::Sort: {
                auto sort = dynamic_cast<const SortDescriptor*>(ordering[i]);
                new_order.append_sort(std::move(*sort));
                break;
            }
            case DescriptorType::Distinct: {
                auto distinct = dynamic_cast<const DistinctDescriptor*>(ordering[i]);
                new_order.append_distinct(std::move(*distinct));
                break;
            }
            case DescriptorType::Limit: {
                auto limit = dynamic_cast<const LimitDescriptor*>(ordering[i]);
                new_order.append_limit(std::move(*limit));
                break;
            }
        }
    }
    return Results(m_realm, get_query(), std::move(new_order));
}

Results Results::distinct(DistinctDescriptor&& uniqueness) const
{
    DescriptorOrdering new_order = m_descriptor_ordering;
    new_order.append_distinct(std::move(uniqueness));
    util::CheckedUniqueLock lock(m_mutex);
    if (m_mode == Mode::Collection)
        return Results(m_realm, m_collection, std::move(new_order));
    return Results(m_realm, do_get_query(), std::move(new_order));
}

Results Results::distinct(std::vector<std::string> const& keypaths) const
{
    if (keypaths.empty())
        return *this;
    auto type = get_type();
    if (type != PropertyType::Object) {
        if (keypaths.size() != 1)
            throw std::invalid_argument(util::format("Cannot sort array of '%1' on more than one key path",
                                                     string_for_property_type(type & ~PropertyType::Flags)));
        if (keypaths[0] != "self")
            throw std::invalid_argument(
                util::format("Cannot sort on key path '%1': arrays of '%2' can only be sorted on 'self'", keypaths[0],
                             string_for_property_type(type & ~PropertyType::Flags)));
        return distinct(DistinctDescriptor({{ColKey()}}));
    }

    std::vector<std::vector<ColKey>> column_keys;
    column_keys.reserve(keypaths.size());
    for (auto& keypath : keypaths)
        column_keys.push_back(parse_keypath(keypath, m_realm->schema(), &get_object_schema()));
    return distinct({std::move(column_keys)});
}

Results Results::snapshot() const&
{
    validate_read();
    auto clone = *this;
    clone.assert_unlocked();
    return static_cast<Results&&>(clone).snapshot();
}

Results Results::snapshot() &&
{
    util::CheckedUniqueLock lock(m_mutex);
    validate_read();
    switch (m_mode) {
        case Mode::Empty:
            return Results();

        case Mode::Table:
        case Mode::LinkList:
        case Mode::LinkSet:
            m_query = do_get_query();
            m_mode = Mode::Query;

            REALM_FALLTHROUGH;
        case Mode::Query:
        case Mode::TableView:
        case Mode::Collection: // FIXME Correct?
            do_evaluate_query_if_needed(false);
            m_notifier.reset();
            m_update_policy = UpdatePolicy::Never;
            return std::move(*this);
    }
    REALM_COMPILER_HINT_UNREACHABLE();
}

// This function cannot be called on frozen results and so does not require locking
void Results::prepare_async(ForCallback force) NO_THREAD_SAFETY_ANALYSIS
{
    REALM_ASSERT(m_realm);
    if (m_notifier)
        return;
    if (!m_realm->verify_notifications_available(force))
        return;
    if (m_update_policy == UpdatePolicy::Never) {
        if (force)
            throw std::logic_error("Cannot create asynchronous query for snapshotted Results.");
        return;
    }

    REALM_ASSERT(!force || !m_realm->is_frozen());
    if (!force) {
        // Don't do implicit background updates if we can't actually deliver them
        if (!m_realm->can_deliver_notifications())
            return;
        // Don't do implicit background updates if there isn't actually anything
        // that needs to be run.
        if (!m_query.get_table() && m_descriptor_ordering.is_empty())
            return;
    }

    if (m_collection)
        m_notifier = std::make_shared<_impl::ListResultsNotifier>(*this);
    else
        m_notifier = std::make_shared<_impl::ResultsNotifier>(*this);
    _impl::RealmCoordinator::register_notifier(m_notifier);
}

NotificationToken Results::add_notification_callback(CollectionChangeCallback cb) &
{
    prepare_async(ForCallback{true});
    return {m_notifier, m_notifier->add_callback(std::move(cb))};
}

// This function cannot be called on frozen results and so does not require locking
bool Results::is_in_table_order() const NO_THREAD_SAFETY_ANALYSIS
{
    REALM_ASSERT(!m_realm || !m_realm->is_frozen());
    switch (m_mode) {
        case Mode::Empty:
        case Mode::Table:
        case Mode::Collection:
            return true;
        case Mode::LinkList:
        case Mode::LinkSet:
            return false;
        case Mode::Query:
            return m_query.produces_results_in_table_order() && !m_descriptor_ordering.will_apply_sort();
        case Mode::TableView:
            return m_table_view.is_in_table_order();
    }
    REALM_COMPILER_HINT_UNREACHABLE();
}

ColKey Results::key(StringData name) const
{
    return m_table->get_column_key(name);
}
#define REALM_RESULTS_TYPE(T)                                                                                        \
    template T Results::get<T>(size_t);                                                                              \
    template util::Optional<T> Results::first<T>();                                                                  \
    template util::Optional<T> Results::last<T>();                                                                   \
    template size_t Results::index_of<T>(T const&);

template Obj Results::get<Obj>(size_t);
template util::Optional<Obj> Results::first<Obj>();
template util::Optional<Obj> Results::last<Obj>();

REALM_RESULTS_TYPE(bool)
REALM_RESULTS_TYPE(int64_t)
REALM_RESULTS_TYPE(float)
REALM_RESULTS_TYPE(double)
REALM_RESULTS_TYPE(StringData)
REALM_RESULTS_TYPE(BinaryData)
REALM_RESULTS_TYPE(Timestamp)
REALM_RESULTS_TYPE(ObjectId)
REALM_RESULTS_TYPE(Decimal)
REALM_RESULTS_TYPE(UUID)
REALM_RESULTS_TYPE(Mixed)
REALM_RESULTS_TYPE(util::Optional<bool>)
REALM_RESULTS_TYPE(util::Optional<int64_t>)
REALM_RESULTS_TYPE(util::Optional<float>)
REALM_RESULTS_TYPE(util::Optional<double>)
REALM_RESULTS_TYPE(util::Optional<ObjectId>)
REALM_RESULTS_TYPE(util::Optional<UUID>)

#undef REALM_RESULTS_TYPE

Results Results::freeze(std::shared_ptr<Realm> const& frozen_realm)
{
    util::CheckedUniqueLock lock(m_mutex);
    if (m_mode == Mode::Empty)
        return *this;
    switch (m_mode) {
        case Mode::Table:
            return Results(frozen_realm, frozen_realm->import_copy_of(m_table));
        case Mode::Collection:
            return Results(frozen_realm, frozen_realm->import_copy_of(*m_collection), m_descriptor_ordering);
        case Mode::LinkList: {
            std::shared_ptr<LnkLst> frozen_ll(
                frozen_realm->import_copy_of(std::make_unique<LnkLst>(*m_link_list)).release());

            // If query/sort was provided for the original Results, mode would have changed to Query, so no need
            // include them here.
            return Results(frozen_realm, std::move(frozen_ll));
        }
        case Mode::LinkSet: {
            std::shared_ptr<LnkSet> frozen_ls(
                frozen_realm->import_copy_of(std::make_unique<LnkSet>(*m_link_set)).release());
            // If query/sort was provided for the original Results, mode would have changed to Query, so no need
            // include them here.
            return Results(frozen_realm, std::move(frozen_ls));
        }
        case Mode::Query:
            return Results(frozen_realm, *frozen_realm->import_copy_of(m_query, PayloadPolicy::Copy),
                           m_descriptor_ordering);
        case Mode::TableView: {
            Results results(frozen_realm, *frozen_realm->import_copy_of(m_table_view, PayloadPolicy::Copy),
                            m_descriptor_ordering);
            results.assert_unlocked();
            results.evaluate_query_if_needed(false);
            return results;
        }
        default:
            REALM_COMPILER_HINT_UNREACHABLE();
    }
}

bool Results::is_frozen() const
{
    return !m_realm || m_realm->is_frozen();
}

Results::OutOfBoundsIndexException::OutOfBoundsIndexException(size_t r, size_t c)
    : std::out_of_range(c == 0 ? util::format("Requested index %1 in empty Results", r)
                               : util::format("Requested index %1 greater than max %2", r, c - 1))
    , requested(r)
    , valid_count(c)
{
}

Results::IncorrectTableException::IncorrectTableException(StringData e, StringData a)
    : std::logic_error(util::format("Object of type '%1' does not match Results type '%2'", a, e))
    , expected(e)
    , actual(a)
{
}

static std::string unsupported_operation_msg(ColKey column, Table const& table, const char* operation)
{
    auto type = ObjectSchema::from_core_type(column);
    const char* column_type = string_for_property_type(type & ~PropertyType::Collection);
    if (is_array(type))
        return util::format("Cannot %1 '%2' array: operation not supported", operation, column_type);
    if (is_set(type))
        return util::format("Cannot %1 '%2' set: operation not supported", operation, column_type);
    if (is_dictionary(type))
        return util::format("Cannot %1 '%2' dictionary: operation not supported", operation, column_type);
    return util::format("Cannot %1 property '%2': operation not supported for '%3' properties", operation,
                        table.get_column_name(column), column_type);
}

Results::UnsupportedColumnTypeException::UnsupportedColumnTypeException(ColKey column, Table const& table,
                                                                        const char* operation)
    : std::logic_error(unsupported_operation_msg(column, table, operation))
    , column_key(column)
    , column_name(table.get_column_name(column))
    , property_type(ObjectSchema::from_core_type(column) & ~PropertyType::Collection)
{
}

Results::UnsupportedColumnTypeException::UnsupportedColumnTypeException(ColKey column, TableView const& tv,
                                                                        const char* operation)
    : UnsupportedColumnTypeException(column, *tv.get_target_table(), operation)
{
}

Results::InvalidPropertyException::InvalidPropertyException(StringData object_type, StringData property_name)
    : std::logic_error(util::format("Property '%1.%2' does not exist", object_type, property_name))
    , object_type(object_type)
    , property_name(property_name)
{
}

Results::UnimplementedOperationException::UnimplementedOperationException(const char* msg)
    : std::logic_error(msg)
{
}

} // namespace realm<|MERGE_RESOLUTION|>--- conflicted
+++ resolved
@@ -420,12 +420,8 @@
 }
 std::pair<StringData, Mixed> Results::get_dictionary_element(size_t ndx)
 {
-<<<<<<< HEAD
-    if (m_mode == Mode::Collection) {
-=======
     util::CheckedUniqueLock lock(m_mutex);
     if (m_mode == Mode::Collection && ndx < m_collection->size()) {
->>>>>>> 13399860
         if (auto dict = dynamic_cast<realm::Dictionary*>(m_collection.get())) {
             evaluate_sort_and_distinct_on_collection();
             if (m_list_indices) {
