/*************************************************************************
 *
 * Copyright 2016 Realm Inc.
 *
 * Licensed under the Apache License, Version 2.0 (the "License");
 * you may not use this file except in compliance with the License.
 * You may obtain a copy of the License at
 *
 * http://www.apache.org/licenses/LICENSE-2.0
 *
 * Unless required by applicable law or agreed to in writing, software
 * distributed under the License is distributed on an "AS IS" BASIS,
 * WITHOUT WARRANTIES OR CONDITIONS OF ANY KIND, either express or implied.
 * See the License for the specific language governing permissions and
 * limitations under the License.
 *
 **************************************************************************/

/*
A query consists of node objects, one for each query condition. Each node contains pointers to all other nodes:

node1        node2         node3
------       -----         -----
node2*       node1*        node1*
node3*       node3*        node2*

The construction of all this takes part in query.cpp. Each node has two important functions:

    aggregate(start, end)
    aggregate_local(start, end)

The aggregate() function executes the aggregate of a query. You can call the method on any of the nodes
(except children nodes of OrNode and SubtableNode) - it has the same behaviour. The function contains
scheduling that calls aggregate_local(start, end) on different nodes with different start/end ranges,
depending on what it finds is most optimal.

The aggregate_local() function contains a tight loop that tests the condition of its own node, and upon match
it tests all other conditions at that index to report a full match or not. It will remain in the tight loop
after a full match.

So a call stack with 2 and 9 being local matches of a node could look like this:

aggregate(0, 10)
    node1->aggregate_local(0, 3)
        node2->find_first_local(2, 3)
        node3->find_first_local(2, 3)
    node3->aggregate_local(3, 10)
        node1->find_first_local(4, 5)
        node2->find_first_local(4, 5)
        node1->find_first_local(7, 8)
        node2->find_first_local(7, 8)

find_first_local(n, n + 1) is a function that can be used to test a single row of another condition. Note that
this is very simplified. There are other statistical arguments to the methods, and also, find_first_local() can be
called from a callback function called by an integer Array.


Template arguments in methods:
----------------------------------------------------------------------------------------------------

TConditionFunction: Each node has a condition from query_conditions.c such as Equal, GreaterEqual, etc

TConditionValue:    Type of values in condition column. That is, int64_t, float, int, bool, etc

TAction:            What to do with each search result, from the enums act_ReturnFirst, act_Count, act_Sum, etc

TResult:            Type of result of actions - float, double, int64_t, etc. Special notes: For act_Count it's
                    int64_t, for RLM_FIND_ALL it's int64_t which points at destination array.

TSourceColumn:      Type of source column used in actions, or *ignored* if no source column is used (like for
                    act_Count, act_ReturnFirst)


There are two important classes used in queries:
----------------------------------------------------------------------------------------------------
SequentialGetter    Column iterator used to get successive values with leaf caching. Used both for condition columns
                    and aggregate source column

AggregateState      State of the aggregate - contains a state variable that stores intermediate sum, max, min,
                    etc, etc.

*/

#ifndef REALM_QUERY_ENGINE_HPP
#define REALM_QUERY_ENGINE_HPP

#include <algorithm>
#include <functional>
#include <sstream>
#include <string>
#include <array>

#include <realm/array_basic.hpp>
#include <realm/array_key.hpp>
#include <realm/array_string.hpp>
#include <realm/array_binary.hpp>
#include <realm/array_timestamp.hpp>
#include <realm/array_list.hpp>
#include <realm/array_backlink.hpp>
#include <realm/column_type_traits.hpp>
#include <realm/metrics/query_info.hpp>
#include <realm/query_conditions.hpp>
#include <realm/table.hpp>
#include <realm/column_integer.hpp>
#include <realm/unicode.hpp>
#include <realm/util/miscellaneous.hpp>
#include <realm/util/serializer.hpp>
#include <realm/util/shared_ptr.hpp>
#include <realm/util/string_buffer.hpp>
#include <realm/utilities.hpp>
#include <realm/index_string.hpp>

#include <map>
#include <unordered_set>

#if REALM_X86_OR_X64_TRUE && defined(_MSC_FULL_VER) && _MSC_FULL_VER >= 160040219
#include <immintrin.h>
#endif

namespace realm {

// Number of matches to find in best condition loop before breaking out to probe other conditions. Too low value gives
// too many constant time overheads everywhere in the query engine. Too high value makes it adapt less rapidly to
// changes in match frequencies.
const size_t findlocals = 64;

// Average match distance in linear searches where further increase in distance no longer increases query speed
// (because time spent on handling each match becomes insignificant compared to time spent on the search).
const size_t bestdist = 512;

// Minimum number of matches required in a certain condition before it can be used to compute statistics. Too high
// value can spent too much time in a bad node (with high match frequency). Too low value gives inaccurate statistics.
const size_t probe_matches = 4;

const size_t bitwidth_time_unit = 64;

typedef bool (*CallbackDummy)(int64_t);

class ParentNode {
    typedef ParentNode ThisType;

public:
    ParentNode() = default;
    virtual ~ParentNode() = default;

    void gather_children(std::vector<ParentNode*>& v)
    {
        m_children.clear();
        size_t i = v.size();
        v.push_back(this);

        if (m_child)
            m_child->gather_children(v);

        m_children = v;
        m_children.erase(m_children.begin() + i);
        m_children.insert(m_children.begin(), this);
    }

    double cost() const
    {
        return 8 * bitwidth_time_unit / m_dD +
               m_dT; // dt = 1/64 to 1. Match dist is 8 times more important than bitwidth
    }

    size_t find_first(size_t start, size_t end);

    bool match(ConstObj& obj);

    virtual void init()
    {
        if (m_child)
            m_child->init();

        m_column_action_specializer = nullptr;
    }

    void get_link_dependencies(std::vector<TableKey>& tables) const
    {
        collect_dependencies(tables);
        if (m_child)
            m_child->get_link_dependencies(tables);
    }

    void set_table(const Table& table)
    {
        if (&table == m_table)
            return;

        m_table = ConstTableRef(&table);
        if (m_condition_column_key != ColKey()) {
            m_condition_column_name = m_table->get_column_name(m_condition_column_key);
        }
        if (m_child)
            m_child->set_table(table);
        table_changed();
    }

    void set_cluster(const Cluster* cluster)
    {
        m_cluster = cluster;
        if (m_child)
            m_child->set_cluster(cluster);
        cluster_changed();
    }

    virtual void collect_dependencies(std::vector<TableKey>&) const
    {
    }

    virtual size_t find_first_local(size_t start, size_t end) = 0;

    virtual void aggregate_local_prepare(Action TAction, DataType col_id, bool nullable);

    template <Action TAction, class LeafType>
    bool column_action_specialization(QueryStateBase* st, ArrayPayload* source_column, size_t r)
    {
        // TResult: type of query result
        // TSourceValue: type of aggregate source
        using TSourceValue = typename LeafType::value_type;
        using TResult = typename AggregateResultType<TSourceValue, TAction>::result_type;

        // Sum of float column must accumulate in double
        static_assert(!(TAction == act_Sum &&
                        (std::is_same<TSourceValue, float>::value && !std::is_same<TResult, double>::value)),
                      "");

        TSourceValue av{};
        // uses_val test because compiler cannot see that IntegerColumn::get has no side effect and result is
        // discarded
        if (static_cast<QueryState<TResult>*>(st)->template uses_val<TAction>() && source_column != nullptr) {
            REALM_ASSERT_DEBUG(dynamic_cast<LeafType*>(source_column) != nullptr);
            av = static_cast<LeafType*>(source_column)->get(r);
        }
        REALM_ASSERT_DEBUG(dynamic_cast<QueryState<TResult>*>(st) != nullptr);
        bool cont = static_cast<QueryState<TResult>*>(st)->template match<TAction, 0>(r, 0, av);
        return cont;
    }

    virtual size_t aggregate_local(QueryStateBase* st, size_t start, size_t end, size_t local_limit,
                                   ArrayPayload* source_column);


    virtual std::string validate()
    {
        if (error_code != "")
            return error_code;
        if (m_child == nullptr)
            return "";
        else
            return m_child->validate();
    }

    ParentNode(const ParentNode& from)
        : ParentNode(from, nullptr)
    {
    }

    ParentNode(const ParentNode& from, Transaction* tr);

    void add_child(std::unique_ptr<ParentNode> child)
    {
        if (m_child)
            m_child->add_child(std::move(child));
        else
            m_child = std::move(child);
    }

    virtual std::unique_ptr<ParentNode> clone(Transaction* = nullptr) const = 0;

    ColKey get_column_key(StringData column_name) const
    {
        ColKey column_key;
        if (column_name.size() > 0) {
            column_key = m_table->get_column_key(column_name);
            if (column_key == ColKey()) {
                throw LogicError(LogicError::column_does_not_exist);
            }
        }
        return column_key;
    }

    virtual std::string describe(util::serializer::SerialisationState&) const
    {
        return "";
    }

    virtual std::string describe_condition() const
    {
        return "matches";
    }

    virtual std::string describe_expression(util::serializer::SerialisationState& state) const
    {
        std::string s;
        s = describe(state);
        if (m_child) {
            s = s + " and " + m_child->describe_expression(state);
        }
        return s;
    }

    std::unique_ptr<ParentNode> m_child;
    std::vector<ParentNode*> m_children;
    std::string m_condition_column_name;
    mutable ColKey m_condition_column_key = ColKey(); // Column of search criteria

    double m_dD;       // Average row distance between each local match at current position
    double m_dT = 0.0; // Time overhead of testing index i + 1 if we have just tested index i. > 1 for linear scans, 0
    // for index/tableview

    size_t m_probes = 0;
    size_t m_matches = 0;

protected:
    typedef bool (ParentNode::*Column_action_specialized)(QueryStateBase*, ArrayPayload*, size_t);
    Column_action_specialized m_column_action_specializer = nullptr;
    ConstTableRef m_table = ConstTableRef();
    const Cluster* m_cluster = nullptr;
    QueryStateBase* m_state = nullptr;
    std::string error_code;

    ColumnType get_real_column_type(ColKey key)
    {
        return m_table->get_real_column_type(key);
    }

private:
    virtual void table_changed()
    {
    }
    virtual void cluster_changed()
    {
        // TODO: Should eventually be pure
    }
};


namespace _impl {

template <class LeafType>
struct CostHeuristic;

template <>
struct CostHeuristic<ArrayInteger> {
    static constexpr double dD()
    {
        return 100.0;
    }
    static constexpr double dT()
    {
        return 1.0 / 4.0;
    }
};

template <>
struct CostHeuristic<ArrayIntNull> {
    static constexpr double dD()
    {
        return 100.0;
    }
    static constexpr double dT()
    {
        return 1.0 / 4.0;
    }
};

// FIXME: Add AdaptiveStringColumn, BasicColumn, etc.
}

class ColumnNodeBase : public ParentNode {
protected:
    ColumnNodeBase(ColKey column_key)
    {
        m_condition_column_key = column_key;
    }

    ColumnNodeBase(const ColumnNodeBase& from, Transaction* tr)
        : ParentNode(from, tr)
        , m_last_local_match(from.m_last_local_match)
        , m_local_matches(from.m_local_matches)
        , m_local_limit(from.m_local_limit)
        , m_fastmode_disabled(from.m_fastmode_disabled)
        , m_action(from.m_action)
        , m_state(from.m_state)
        , m_source_column(from.m_source_column)
    {
    }

    template <Action TAction, class LeafType>
    bool match_callback(int64_t v)
    {
        using TSourceValue = typename LeafType::value_type;
        using ResultType = typename AggregateResultType<TSourceValue, TAction>::result_type;

        size_t i = to_size_t(v);
        m_last_local_match = i;
        m_local_matches++;

        auto state = static_cast<QueryState<ResultType>*>(m_state);
        auto source_column = static_cast<LeafType*>(m_source_column);

        // Test remaining sub conditions of this node. m_children[0] is the node that called match_callback(), so skip
        // it
        for (size_t c = 1; c < m_children.size(); c++) {
            m_children[c]->m_probes++;
            size_t m = m_children[c]->find_first_local(i, i + 1);
            if (m != i)
                return true;
        }

        bool b;
        if (state->template uses_val<TAction>()) { // Compiler cannot see that IntegerColumn::Get has no side effect
            // and result is discarded
            TSourceValue av = source_column->get(i);
            b = state->template match<TAction, false>(i, 0, av);
        }
        else {
            b = state->template match<TAction, false>(i, 0, TSourceValue{});
        }

        return b;
    }

    // Aggregate bookkeeping
    size_t m_last_local_match = npos;
    size_t m_local_matches = 0;
    size_t m_local_limit = 0;
    bool m_fastmode_disabled = false;
    Action m_action;
    QueryStateBase* m_state = nullptr;
    // Column of values used in aggregate (act_FindAll, actReturnFirst, act_Sum, etc)
    ArrayPayload* m_source_column = nullptr;
};

template <class LeafType>
class IntegerNodeBase : public ColumnNodeBase {
    using ThisType = IntegerNodeBase<LeafType>;

public:
    using TConditionValue = typename LeafType::value_type;
    // static const bool nullable = ColType::nullable;

    template <class TConditionFunction, Action TAction, DataType TDataType, bool Nullable>
    bool find_callback_specialization(size_t start_in_leaf, size_t end_in_leaf)
    {
        using AggregateLeafType = typename GetLeafType<TDataType, Nullable>::type;
        auto cb = std::bind(std::mem_fn(&ThisType::template match_callback<TAction, AggregateLeafType>), this,
                            std::placeholders::_1);
        return this->m_leaf_ptr->template find<TConditionFunction, act_CallbackIdx>(m_value, start_in_leaf,
                                                                                    end_in_leaf, 0, nullptr, cb);
    }

protected:
    size_t aggregate_local_impl(QueryStateBase* st, size_t start, size_t end, size_t local_limit,
                                ArrayPayload* source_column, int c)
    {
        REALM_ASSERT(m_table);
        REALM_ASSERT(m_cluster);
        REALM_ASSERT(m_children.size() > 0);
        m_local_matches = 0;
        m_local_limit = local_limit;
        m_last_local_match = start - 1;
        m_state = st;

        // If there are no other nodes than us (m_children.size() == 1) AND the column used for our condition is
        // the same as the column used for the aggregate action, then the entire query can run within scope of that
        // column only, with no references to other columns:
        bool fastmode = should_run_in_fastmode(source_column);
        if (fastmode) {
            bool cont;
            cont = m_leaf_ptr->find(c, m_action, m_value, start, end, 0, static_cast<QueryState<int64_t>*>(st));
            if (!cont)
                return not_found;
        }
        // Else, for each match in this node, call our IntegerNodeBase::match_callback to test remaining nodes
        // and/or extract
        // aggregate payload from aggregate column:
        else {
            m_source_column = source_column;
            bool cont = (this->*m_find_callback_specialized)(start, end);
            if (!cont)
                return not_found;
        }

        if (m_local_matches == m_local_limit) {
            m_dD = (m_last_local_match + 1 - start) / (m_local_matches + 1.0);
            return m_last_local_match + 1;
        }
        else {
            m_dD = (end - start) / (m_local_matches + 1.0);
            return end;
        }
    }

    IntegerNodeBase(TConditionValue value, ColKey column_key)
        : ColumnNodeBase(column_key)
        , m_value(std::move(value))
    {
    }

    IntegerNodeBase(const ThisType& from, Transaction* tr)
        : ColumnNodeBase(from, tr)
        , m_value(from.m_value)
        , m_find_callback_specialized(from.m_find_callback_specialized)
    {
    }

    void cluster_changed() override
    {
        // Assigning nullptr will cause the Leaf destructor to be called. Must
        // be done before assigning a new one. Otherwise the destructor will be
        // called after the constructor is called and that is unfortunate if
        // the object has the same address. (As in this case)
        m_array_ptr = nullptr;
        // Create new Leaf
        m_array_ptr = LeafPtr(new (&m_leaf_cache_storage) LeafType(m_table->get_alloc()));
        m_cluster->init_leaf(this->m_condition_column_key, m_array_ptr.get());
        m_leaf_ptr = m_array_ptr.get();
    }

    void init() override
    {
        ColumnNodeBase::init();

        m_dT = _impl::CostHeuristic<LeafType>::dT();
        m_dD = _impl::CostHeuristic<LeafType>::dD();
    }

    bool should_run_in_fastmode(ArrayPayload* source_leaf) const
    {
        if (m_children.size() > 1 || m_fastmode_disabled)
            return false;
        if (source_leaf == nullptr)
            return true;
        // Compare leafs to see if they are the same
        auto leaf = dynamic_cast<LeafType*>(source_leaf);
        return leaf ? leaf->get_ref() == m_leaf_ptr->get_ref() : false;
    }

    // Search value:
    TConditionValue m_value;

    // Leaf cache
    using LeafCacheStorage = typename std::aligned_storage<sizeof(LeafType), alignof(LeafType)>::type;
    using LeafPtr = std::unique_ptr<LeafType, PlacementDelete>;
    LeafCacheStorage m_leaf_cache_storage;
    LeafPtr m_array_ptr;
    const LeafType* m_leaf_ptr = nullptr;

    // Aggregate optimization
    using TFind_callback_specialized = bool (ThisType::*)(size_t, size_t);
    TFind_callback_specialized m_find_callback_specialized = nullptr;

    template <class TConditionFunction>
    static TFind_callback_specialized get_specialized_callback(Action action, DataType col_id, bool is_nullable)
    {
        switch (action) {
            case act_Count:
                return get_specialized_callback_2_int<act_Count, TConditionFunction>(col_id, is_nullable);
            case act_Sum:
                return get_specialized_callback_2<act_Sum, TConditionFunction>(col_id, is_nullable);
            case act_Max:
                return get_specialized_callback_2<act_Max, TConditionFunction>(col_id, is_nullable);
            case act_Min:
                return get_specialized_callback_2<act_Min, TConditionFunction>(col_id, is_nullable);
            case act_FindAll:
                return get_specialized_callback_2_int<act_FindAll, TConditionFunction>(col_id, is_nullable);
            case act_CallbackIdx:
                return get_specialized_callback_2_int<act_CallbackIdx, TConditionFunction>(col_id, is_nullable);
            default:
                break;
        }
        REALM_ASSERT(false); // Invalid aggregate function
        return nullptr;
    }

    template <Action TAction, class TConditionFunction>
    static TFind_callback_specialized get_specialized_callback_2(DataType col_id, bool is_nullable)
    {
        switch (col_id) {
            case type_Int:
                return get_specialized_callback_3<TAction, type_Int, TConditionFunction>(is_nullable);
            case type_Float:
                return get_specialized_callback_3<TAction, type_Float, TConditionFunction>(is_nullable);
            case type_Double:
                return get_specialized_callback_3<TAction, type_Double, TConditionFunction>(is_nullable);
            case type_Timestamp:
                return get_specialized_callback_3<TAction, type_Timestamp, TConditionFunction>(is_nullable);
            default:
                break;
        }
        REALM_ASSERT(false); // Invalid aggregate source column
        return nullptr;
    }

    template <Action TAction, class TConditionFunction>
    static TFind_callback_specialized get_specialized_callback_2_int(DataType col_id, bool is_nullable)
    {
        if (col_id == type_Int) {
            return get_specialized_callback_3<TAction, type_Int, TConditionFunction>(is_nullable);
        }
        REALM_ASSERT(false); // Invalid aggregate source column
        return nullptr;
    }

    template <Action TAction, DataType TDataType, class TConditionFunction>
    static TFind_callback_specialized get_specialized_callback_3(bool is_nullable)
    {
        if (is_nullable) {
            return &IntegerNodeBase<LeafType>::template find_callback_specialization<TConditionFunction, TAction,
                                                                                     TDataType, true>;
        }
        else {
            return &IntegerNodeBase<LeafType>::template find_callback_specialization<TConditionFunction, TAction,
                                                                                     TDataType, false>;
        }
    }
};


template <class LeafType, class TConditionFunction>
class IntegerNode : public IntegerNodeBase<LeafType> {
    using BaseType = IntegerNodeBase<LeafType>;
    using ThisType = IntegerNode<LeafType, TConditionFunction>;

public:
    static const bool special_null_node = false;
    using TConditionValue = typename BaseType::TConditionValue;

    IntegerNode(TConditionValue value, ColKey column_key)
        : BaseType(value, column_key)
    {
    }
    IntegerNode(const IntegerNode& from, Transaction* tr)
        : BaseType(from, tr)
    {
    }

    void aggregate_local_prepare(Action action, DataType col_id, bool is_nullable) override
    {
        this->m_fastmode_disabled = (col_id == type_Float || col_id == type_Double);
        this->m_action = action;
        this->m_find_callback_specialized =
            IntegerNodeBase<LeafType>::template get_specialized_callback<TConditionFunction>(action, col_id,
                                                                                             is_nullable);
    }

    size_t aggregate_local(QueryStateBase* st, size_t start, size_t end, size_t local_limit,
                           ArrayPayload* source_column) override
    {
        constexpr int cond = TConditionFunction::condition;
        return this->aggregate_local_impl(st, start, end, local_limit, source_column, cond);
    }

    size_t find_first_local(size_t start, size_t end) override
    {
        return this->m_leaf_ptr->template find_first<TConditionFunction>(this->m_value, start, end);
    }

    std::string describe(util::serializer::SerialisationState& state) const override
    {
        return state.describe_column(ParentNode::m_table, ColumnNodeBase::m_condition_column_key) + " " +
               describe_condition() + " " + util::serializer::print_value(this->m_value);
    }

    std::string describe_condition() const override
    {
        return TConditionFunction::description();
    }

    std::unique_ptr<ParentNode> clone(Transaction* tr) const override
    {
        return std::unique_ptr<ParentNode>(new ThisType(*this, tr));
    }
};

template <class LeafType>
class IntegerNode<LeafType, Equal> : public IntegerNodeBase<LeafType> {
public:
    using BaseType = IntegerNodeBase<LeafType>;
    using TConditionValue = typename BaseType::TConditionValue;
    using ThisType = IntegerNode<LeafType, Equal>;

    IntegerNode(TConditionValue value, ColKey column_key)
        : BaseType(value, column_key)
    {
    }
    ~IntegerNode()
    {
    }

    void init() override
    {
        BaseType::init();
        m_nb_needles = m_needles.size();

        if (has_search_index()) {
<<<<<<< HEAD
            // _search_index_init();
            m_result.clear();
            auto index = ParentNode::m_table->get_search_index(ParentNode::m_condition_column_key);
            index->find_all(m_result, BaseType::m_value);
            m_result_get = 0;
=======
            if (m_result) {
                m_result->clear();
            }
            else {
                ref_type ref = IntegerColumn::create(Allocator::get_default());
                m_result = std::make_unique<IntegerColumn>();
                m_result->init_from_ref(Allocator::get_default(), ref);
            }

            IntegerNodeBase<ColType>::m_condition_column->find_all(*m_result, this->m_value, 0, realm::npos);
            m_index_get = 0;
            m_index_end = m_result->size();
            IntegerNodeBase<ColType>::m_dT = 0;
>>>>>>> d2f65739
        }
    }

    void consume_condition(IntegerNode<LeafType, Equal>* other)
    {
        REALM_ASSERT(this->m_condition_column_key == other->m_condition_column_key);
        REALM_ASSERT(other->m_needles.empty());
        if (m_needles.empty()) {
            m_needles.insert(this->m_value);
        }
        m_needles.insert(other->m_value);
    }

    bool has_search_index() const
    {
        return this->m_table->has_search_index(IntegerNodeBase<LeafType>::m_condition_column_key);
    }

    void aggregate_local_prepare(Action action, DataType col_id, bool is_nullable) override
    {
        this->m_fastmode_disabled = (col_id == type_Float || col_id == type_Double);
        this->m_action = action;
        this->m_find_callback_specialized =
            IntegerNodeBase<LeafType>::template get_specialized_callback<Equal>(action, col_id, is_nullable);
    }

    size_t aggregate_local(QueryStateBase* st, size_t start, size_t end, size_t local_limit,
                           ArrayPayload* source_column) override
    {
        constexpr int cond = Equal::condition;
        return this->aggregate_local_impl(st, start, end, local_limit, source_column, cond);
    }
 
    size_t find_first_local(size_t start, size_t end) override
    {
        REALM_ASSERT(this->m_table);
        size_t s = realm::npos;

        if (has_search_index()) {

            if (m_result_get < m_result.size() && start < end) {
                ObjKey first_key = BaseType::m_cluster->get_real_key(start);
                auto actual_key = m_result[m_result_get];
                // skip through keys which are in "earlier" leafs than the one selected by start..end:
                while (first_key > actual_key) {
                    m_result_get++;
                    if (m_result_get == m_result.size())
                        return not_found;
                    actual_key = m_result[m_result_get];
                }

                // if actual key is bigger than last key, it is not in this leaf
                ObjKey last_key = BaseType::m_cluster->get_real_key(end - 1);
                if (actual_key > last_key)
                    return not_found;

                // key is known to be in this leaf, so find key whithin leaf keys
                return BaseType::m_cluster->lower_bound_key(ObjKey(actual_key.value - BaseType::m_cluster->get_offset()));
            }
            return not_found;
        }

        if (start < end) {
            if (m_nb_needles) {
                s = find_first_haystack(start, end);
            }
            else if (end - start == 1) {
                if (this->m_leaf_ptr->get(start) == this->m_value) {
                    s = start;
                }
            }
            else {
                s = this->m_leaf_ptr->template find_first<Equal>(this->m_value, start, end);
            }
        }
        return s;
    }

    std::string describe(util::serializer::SerialisationState& state) const override
    {
        REALM_ASSERT(this->m_condition_column_key);
        std::string col_descr = state.describe_column(this->m_table, this->m_condition_column_key);

        if (m_needles.empty()) {
            return col_descr + " " + Equal::description() + " " +
                   util::serializer::print_value(IntegerNodeBase<LeafType>::m_value);
        }

        // FIXME: once the parser supports it, print something like "column IN {n1, n2, n3}"
        std::string desc = "(";
        bool is_first = true;
        for (auto it : m_needles) {
            if (!is_first)
                desc += " or ";
            desc +=
                col_descr + " " + Equal::description() + " " + util::serializer::print_value(it); // "it" may be null
            is_first = false;
        }
        desc += ")";
        return desc;
    }

    std::unique_ptr<ParentNode> clone(Transaction* tr) const override
    {
        return std::unique_ptr<ParentNode>(new ThisType(*this, tr));
    }

private:
    std::unordered_set<TConditionValue> m_needles;
    std::vector<ObjKey> m_result;
    size_t m_nb_needles = 0;
    size_t m_result_get = 0;

    IntegerNode(const IntegerNode<LeafType, Equal>& from, Transaction* patches)
        : BaseType(from, patches)
        , m_needles(from.m_needles)
    {
    }
    size_t find_first_haystack(size_t start, size_t end)
    {
        const auto not_in_set = m_needles.end();
        // for a small number of conditions, it is faster to do a linear search than to compute the hash
        // the decision threshold was determined experimentally to be 22 conditions
        bool search = m_nb_needles < 22;
        auto cmp_fn = [this, search, not_in_set](const auto& v) {
            if (search) {
                for (auto it = m_needles.begin(); it != not_in_set; ++it) {
                    if (*it == v)
                        return true;
                }
                return false;
            }
            else {
                return (m_needles.find(v) != not_in_set);
            }
        };
        for (size_t i = start; i < end; ++i) {
            auto val = this->m_leaf_ptr->get(i);
            if (cmp_fn(val)) {
                return i;
            }
        }
        return realm::npos;
    }
};


// This node is currently used for floats and doubles only
template <class LeafType, class TConditionFunction>
class FloatDoubleNode : public ParentNode {
public:
    using TConditionValue = typename LeafType::value_type;
    static const bool special_null_node = false;

    FloatDoubleNode(TConditionValue v, ColKey column_key)
        : m_value(v)
    {
        m_condition_column_key = column_key;
        m_dT = 1.0;
    }
    FloatDoubleNode(null, ColKey column_key)
        : m_value(null::get_null_float<TConditionValue>())
    {
        m_condition_column_key = column_key;
        m_dT = 1.0;
    }

    void cluster_changed() override
    {
        // Assigning nullptr will cause the Leaf destructor to be called. Must
        // be done before assigning a new one. Otherwise the destructor will be
        // called after the constructor is called and that is unfortunate if
        // the object has the same address. (As in this case)
        m_array_ptr = nullptr;
        // Create new Leaf
        m_array_ptr = LeafPtr(new (&m_leaf_cache_storage) LeafType(m_table->get_alloc()));
        m_cluster->init_leaf(this->m_condition_column_key, m_array_ptr.get());
        m_leaf_ptr = m_array_ptr.get();
    }

    void init() override
    {
        ParentNode::init();
        m_dD = 100.0;
    }

    size_t find_first_local(size_t start, size_t end) override
    {
        TConditionFunction cond;

        auto find = [&](bool nullability) {
            bool m_value_nan = nullability ? null::is_null_float(m_value) : false;
            for (size_t s = start; s < end; ++s) {
                TConditionValue v = m_leaf_ptr->get(s);
                REALM_ASSERT(!(null::is_null_float(v) && !nullability));
                if (cond(v, m_value, nullability ? null::is_null_float<TConditionValue>(v) : false, m_value_nan))
                    return s;
            }
            return not_found;
        };

        // This will inline the second case but no the first. Todo, use templated lambda when switching to c++14
        if (m_table->is_nullable(m_condition_column_key))
            return find(true);
        else
            return find(false);
    }

    std::string describe(util::serializer::SerialisationState& state) const override
    {
        REALM_ASSERT(m_condition_column_key);
        return state.describe_column(ParentNode::m_table, m_condition_column_key) + " " + describe_condition() + " " +
               util::serializer::print_value(FloatDoubleNode::m_value);
    }
    std::string describe_condition() const override
    {
        return TConditionFunction::description();
    }

    std::unique_ptr<ParentNode> clone(Transaction* tr) const override
    {
        return std::unique_ptr<ParentNode>(new FloatDoubleNode(*this, tr));
    }

    FloatDoubleNode(const FloatDoubleNode& from, Transaction* tr)
        : ParentNode(from, tr)
        , m_value(from.m_value)
    {
    }

protected:
    TConditionValue m_value;
    // Leaf cache
    using LeafCacheStorage = typename std::aligned_storage<sizeof(LeafType), alignof(LeafType)>::type;
    using LeafPtr = std::unique_ptr<LeafType, PlacementDelete>;
    LeafCacheStorage m_leaf_cache_storage;
    LeafPtr m_array_ptr;
    const LeafType* m_leaf_ptr = nullptr;
};

template <class T, class TConditionFunction>
class SizeNode : public ParentNode {
public:
    SizeNode(int64_t v, ColKey column)
        : m_value(v)
    {
        m_condition_column_key = column;
    }

    void cluster_changed() override
    {
        // Assigning nullptr will cause the Leaf destructor to be called. Must
        // be done before assigning a new one. Otherwise the destructor will be
        // called after the constructor is called and that is unfortunate if
        // the object has the same address. (As in this case)
        m_array_ptr = nullptr;
        m_array_ptr = LeafPtr(new (&m_leaf_cache_storage) LeafType(m_table->get_alloc()));
        m_cluster->init_leaf(this->m_condition_column_key, m_array_ptr.get());
        m_leaf_ptr = m_array_ptr.get();
    }

    void init() override
    {
        ParentNode::init();
        m_dD = 10.0;
    }

    size_t find_first_local(size_t start, size_t end) override
    {
        for (size_t s = start; s < end; ++s) {
            T v = m_leaf_ptr->get(s);
            if (v) {
                int64_t sz = v.size();
                if (TConditionFunction()(sz, m_value))
                    return s;
            }
        }
        return not_found;
    }

    std::unique_ptr<ParentNode> clone(Transaction* tr) const override
    {
        return std::unique_ptr<ParentNode>(new SizeNode(*this, tr));
    }

    SizeNode(const SizeNode& from, Transaction* tr)
        : ParentNode(from, tr)
        , m_value(from.m_value)
    {
    }

private:
    // Leaf cache
    using LeafType = typename ColumnTypeTraits<T>::cluster_leaf_type;
    using LeafCacheStorage = typename std::aligned_storage<sizeof(LeafType), alignof(LeafType)>::type;
    using LeafPtr = std::unique_ptr<LeafType, PlacementDelete>;
    LeafCacheStorage m_leaf_cache_storage;
    LeafPtr m_array_ptr;
    const LeafType* m_leaf_ptr = nullptr;

    int64_t m_value;
};


template <class T, class TConditionFunction>
class SizeListNode : public ParentNode {
public:
    SizeListNode(int64_t v, ColKey column)
        : m_value(v)
    {
        m_condition_column_key = column;
    }

    void cluster_changed() override
    {
        // Assigning nullptr will cause the Leaf destructor to be called. Must
        // be done before assigning a new one. Otherwise the destructor will be
        // called after the constructor is called and that is unfortunate if
        // the object has the same address. (As in this case)
        m_array_ptr = nullptr;
        m_array_ptr = LeafPtr(new (&m_leaf_cache_storage) ArrayList(m_table->get_alloc()));
        m_cluster->init_leaf(this->m_condition_column_key, m_array_ptr.get());
        m_leaf_ptr = m_array_ptr.get();
    }

    void init() override
    {
        ParentNode::init();
        m_dD = 50.0;
    }

    size_t find_first_local(size_t start, size_t end) override
    {
        for (size_t s = start; s < end; ++s) {
            ref_type ref = m_leaf_ptr->get(s);
            if (ref) {
                ListType list(m_table->get_alloc());
                list.init_from_ref(ref);
                int64_t sz = list.size();
                if (TConditionFunction()(sz, m_value))
                    return s;
            }
        }
        return not_found;
    }

    std::unique_ptr<ParentNode> clone(Transaction* tr) const override
    {
        return std::unique_ptr<ParentNode>(new SizeListNode(*this, tr));
    }

    SizeListNode(const SizeListNode& from, Transaction* tr)
        : ParentNode(from, tr)
        , m_value(from.m_value)
    {
    }

private:
    // Leaf cache
    using ListType = BPlusTree<T>;
    using LeafCacheStorage = typename std::aligned_storage<sizeof(ArrayList), alignof(ArrayList)>::type;
    using LeafPtr = std::unique_ptr<ArrayList, PlacementDelete>;
    LeafCacheStorage m_leaf_cache_storage;
    LeafPtr m_array_ptr;
    const ArrayList* m_leaf_ptr = nullptr;

    int64_t m_value;
};


template <class TConditionFunction>
class BinaryNode : public ParentNode {
public:
    using TConditionValue = BinaryData;
    static const bool special_null_node = false;

    BinaryNode(BinaryData v, ColKey column)
        : m_value(v)
    {
        m_dT = 100.0;
        m_condition_column_key = column;
    }

    BinaryNode(null, ColKey column)
        : BinaryNode(BinaryData{}, column)
    {
    }

    void cluster_changed() override
    {
        m_array_ptr = nullptr;
        m_array_ptr = LeafPtr(new (&m_leaf_cache_storage) ArrayBinary(m_table->get_alloc()));
        m_cluster->init_leaf(this->m_condition_column_key, m_array_ptr.get());
        m_leaf_ptr = m_array_ptr.get();
    }

    void init() override
    {
        ParentNode::init();

        m_dD = 100.0;
    }

    size_t find_first_local(size_t start, size_t end) override
    {
        TConditionFunction condition;
        for (size_t s = start; s < end; ++s) {
            BinaryData value = m_leaf_ptr->get(s);
            if (condition(m_value.get(), value))
                return s;
        }
        return not_found;
    }

    virtual std::string describe(util::serializer::SerialisationState& state) const override
    {
        REALM_ASSERT(m_condition_column_key);
        return state.describe_column(ParentNode::m_table, m_condition_column_key) + " " +
               TConditionFunction::description() + " " + util::serializer::print_value(BinaryNode::m_value.get());
    }

    std::unique_ptr<ParentNode> clone(Transaction* tr) const override
    {
        return std::unique_ptr<ParentNode>(new BinaryNode(*this, tr));
    }

    BinaryNode(const BinaryNode& from, Transaction* tr)
        : ParentNode(from, tr)
        , m_value(from.m_value)
    {
    }

private:
    OwnedBinaryData m_value;
    using LeafCacheStorage = typename std::aligned_storage<sizeof(ArrayBinary), alignof(ArrayBinary)>::type;
    using LeafPtr = std::unique_ptr<ArrayBinary, PlacementDelete>;
    LeafCacheStorage m_leaf_cache_storage;
    LeafPtr m_array_ptr;
    const ArrayBinary* m_leaf_ptr = nullptr;
};

template <class TConditionFunction>
class BoolNode : public ParentNode {
public:
    using TConditionValue = bool;

    BoolNode(util::Optional<bool> v, ColKey column)
        : m_value(v)
    {
        m_condition_column_key = column;
    }

    BoolNode(const BoolNode& from, Transaction* tr)
        : ParentNode(from, tr)
        , m_value(from.m_value)
    {
    }

    void cluster_changed() override
    {
        m_array_ptr = nullptr;
        m_array_ptr = LeafPtr(new (&m_leaf_cache_storage) ArrayBoolNull(m_table->get_alloc()));
        m_cluster->init_leaf(this->m_condition_column_key, m_array_ptr.get());
        m_leaf_ptr = m_array_ptr.get();
    }

    void init() override
    {
        ParentNode::init();

        m_dD = 100.0;
    }

    size_t find_first_local(size_t start, size_t end) override
    {
        TConditionFunction condition;
        bool m_value_is_null = !m_value;
        for (size_t s = start; s < end; ++s) {
            util::Optional<bool> value = m_leaf_ptr->get(s);
            if (condition(value, m_value, !value, m_value_is_null))
                return s;
        }
        return not_found;
    }

    virtual std::string describe(util::serializer::SerialisationState& state) const override
    {
        return state.describe_column(ParentNode::m_table, m_condition_column_key) + " " +
               TConditionFunction::description() + " " + util::serializer::print_value(m_value);
    }

    std::unique_ptr<ParentNode> clone(Transaction* tr) const override
    {
        return std::unique_ptr<ParentNode>(new BoolNode(*this, tr));
    }

private:
    util::Optional<bool> m_value;
    using LeafCacheStorage = typename std::aligned_storage<sizeof(ArrayBoolNull), alignof(ArrayBoolNull)>::type;
    using LeafPtr = std::unique_ptr<ArrayBoolNull, PlacementDelete>;
    LeafCacheStorage m_leaf_cache_storage;
    LeafPtr m_array_ptr;
    const ArrayBoolNull* m_leaf_ptr = nullptr;
};

class TimestampNodeBase : public ParentNode {
public:
    using TConditionValue = Timestamp;
    static const bool special_null_node = false;

    TimestampNodeBase(Timestamp v, ColKey column)
        : m_value(v)
    {
        m_condition_column_key = column;
    }

    TimestampNodeBase(null, ColKey column)
        : TimestampNodeBase(Timestamp{}, column)
    {
    }

    void cluster_changed() override
    {
        m_array_ptr = nullptr;
        m_array_ptr = LeafPtr(new (&m_leaf_cache_storage) ArrayTimestamp(m_table->get_alloc()));
        m_cluster->init_leaf(this->m_condition_column_key, m_array_ptr.get());
        m_leaf_ptr = m_array_ptr.get();
    }

    void init() override
    {
        ParentNode::init();

        m_dD = 100.0;
    }

protected:
    TimestampNodeBase(const TimestampNodeBase& from, Transaction* tr)
        : ParentNode(from, tr)
        , m_value(from.m_value)
    {
    }

    Timestamp m_value;
    using LeafCacheStorage = typename std::aligned_storage<sizeof(ArrayTimestamp), alignof(ArrayTimestamp)>::type;
    using LeafPtr = std::unique_ptr<ArrayTimestamp, PlacementDelete>;
    LeafCacheStorage m_leaf_cache_storage;
    LeafPtr m_array_ptr;
    const ArrayTimestamp* m_leaf_ptr = nullptr;
};

template <class TConditionFunction>
class TimestampNode : public TimestampNodeBase {
public:
    using TimestampNodeBase::TimestampNodeBase;

    size_t find_first_local(size_t start, size_t end) override
    {
        return m_leaf_ptr->find_first<TConditionFunction>(m_value, start, end);
    }

    std::string describe(util::serializer::SerialisationState& state) const override
    {
        REALM_ASSERT(m_condition_column_key);
        return state.describe_column(ParentNode::m_table, m_condition_column_key) + " " +
               TConditionFunction::description() + " " + util::serializer::print_value(TimestampNode::m_value);
    }

    std::unique_ptr<ParentNode> clone(Transaction* tr) const override
    {
        return std::unique_ptr<ParentNode>(new TimestampNode(*this, tr));
    }
};

class StringNodeBase : public ParentNode {
public:
    using TConditionValue = StringData;
    static const bool special_null_node = true;

    StringNodeBase(StringData v, ColKey column)
        : m_value(v.is_null() ? util::none : util::make_optional(std::string(v)))
    {
        m_condition_column_key = column;
    }

    void table_changed() override
    {
        m_is_string_enum = m_table->is_enumerated(m_condition_column_key);
        m_has_search_index = m_table->has_search_index(m_condition_column_key);
    }

    void cluster_changed() override
    {
        // Assigning nullptr will cause the Leaf destructor to be called. Must
        // be done before assigning a new one. Otherwise the destructor will be
        // called after the constructor is called and that is unfortunate if
        // the object has the same address. (As in this case)
        m_array_ptr = nullptr;
        // Create new Leaf
        m_array_ptr = LeafPtr(new (&m_leaf_cache_storage) ArrayString(m_table->get_alloc()));
        m_cluster->init_leaf(this->m_condition_column_key, m_array_ptr.get());
        m_leaf_ptr = m_array_ptr.get();
    }

    bool has_search_index() const
    {
        return m_table->has_search_index(m_condition_column_key);
    }

    void init() override
    {
        ParentNode::init();

        m_dT = 10.0;
        m_probes = 0;
        m_matches = 0;
        m_end_s = 0;
        m_leaf_start = 0;
        m_leaf_end = 0;
    }

    virtual void clear_leaf_state()
    {
        m_array_ptr = nullptr;
    }

    StringNodeBase(const StringNodeBase& from, Transaction* tr)
        : ParentNode(from, tr)
        , m_value(from.m_value)
        , m_is_string_enum(from.m_is_string_enum)
        , m_has_search_index(from.m_has_search_index)
    {
    }

    virtual std::string describe(util::serializer::SerialisationState& state) const override
    {
        REALM_ASSERT(m_condition_column_key);
        StringData sd;
        if (bool(StringNodeBase::m_value)) {
            sd = StringData(StringNodeBase::m_value.value());
        }
        return state.describe_column(ParentNode::m_table, m_condition_column_key) + " " + describe_condition() + " " +
               util::serializer::print_value(sd);
    }

protected:
    util::Optional<std::string> m_value;

    using LeafCacheStorage = typename std::aligned_storage<sizeof(ArrayString), alignof(ArrayString)>::type;
    using LeafPtr = std::unique_ptr<ArrayString, PlacementDelete>;
    LeafCacheStorage m_leaf_cache_storage;
    LeafPtr m_array_ptr;
    const ArrayString* m_leaf_ptr = nullptr;

    bool m_is_string_enum = false;
    bool m_has_search_index = false;

    size_t m_end_s = 0;
    size_t m_leaf_start = 0;
    size_t m_leaf_end = 0;

    inline StringData get_string(size_t s)
    {
        return m_leaf_ptr->get(s);
    }
};

// Conditions for strings. Note that Equal is specialized later in this file!
template <class TConditionFunction>
class StringNode : public StringNodeBase {
public:
    StringNode(StringData v, ColKey column)
        : StringNodeBase(v, column)
    {
        auto upper = case_map(v, true);
        auto lower = case_map(v, false);
        if (!upper || !lower) {
            error_code = "Malformed UTF-8: " + std::string(v);
        }
        else {
            m_ucase = std::move(*upper);
            m_lcase = std::move(*lower);
        }
    }

    void init() override
    {
        clear_leaf_state();

        m_dD = 100.0;

        StringNodeBase::init();
    }

    size_t find_first_local(size_t start, size_t end) override
    {
        TConditionFunction cond;

        for (size_t s = start; s < end; ++s) {
            StringData t = get_string(s);

            if (cond(StringData(m_value), m_ucase.c_str(), m_lcase.c_str(), t))
                return s;
        }
        return not_found;
    }

    virtual std::string describe_condition() const override
    {
        return TConditionFunction::description();
    }

    std::unique_ptr<ParentNode> clone(Transaction* tr) const override
    {
        return std::unique_ptr<ParentNode>(new StringNode<TConditionFunction>(*this, tr));
    }

    StringNode(const StringNode& from, Transaction* tr)
        : StringNodeBase(from, tr)
        , m_ucase(from.m_ucase)
        , m_lcase(from.m_lcase)
    {
    }

protected:
    std::string m_ucase;
    std::string m_lcase;
};

// Specialization for Contains condition on Strings - we specialize because we can utilize Boyer-Moore
template <>
class StringNode<Contains> : public StringNodeBase {
public:
    StringNode(StringData v, ColKey column)
        : StringNodeBase(v, column)
        , m_charmap()
    {
        if (v.size() == 0)
            return;

        // Build a dictionary of char-to-last distances in the search string
        // (zero indicates that the char is not in needle)
        size_t last_char_pos = v.size() - 1;
        for (size_t i = 0; i < last_char_pos; ++i) {
            // we never jump longer increments than 255 chars, even if needle is longer (to fit in one byte)
            uint8_t jump = last_char_pos - i < 255 ? static_cast<uint8_t>(last_char_pos - i) : 255;

            unsigned char c = v[i];
            m_charmap[c] = jump;
        }
    }

    void init() override
    {
        clear_leaf_state();

        m_dD = 100.0;

        StringNodeBase::init();
    }


    size_t find_first_local(size_t start, size_t end) override
    {
        Contains cond;

        for (size_t s = start; s < end; ++s) {
            StringData t = get_string(s);

            if (cond(StringData(m_value), m_charmap, t))
                return s;
        }
        return not_found;
    }

    virtual std::string describe_condition() const override
    {
        return Contains::description();
    }


    std::unique_ptr<ParentNode> clone(Transaction* tr) const override
    {
        return std::unique_ptr<ParentNode>(new StringNode<Contains>(*this, tr));
    }

    StringNode(const StringNode& from, Transaction* tr)
        : StringNodeBase(from, tr)
        , m_charmap(from.m_charmap)
    {
    }

protected:
    std::array<uint8_t, 256> m_charmap;
};

// Specialization for ContainsIns condition on Strings - we specialize because we can utilize Boyer-Moore
template <>
class StringNode<ContainsIns> : public StringNodeBase {
public:
    StringNode(StringData v, ColKey column)
        : StringNodeBase(v, column)
        , m_charmap()
    {
        auto upper = case_map(v, true);
        auto lower = case_map(v, false);
        if (!upper || !lower) {
            error_code = "Malformed UTF-8: " + std::string(v);
        }
        else {
            m_ucase = std::move(*upper);
            m_lcase = std::move(*lower);
        }

        if (v.size() == 0)
            return;

        // Build a dictionary of char-to-last distances in the search string
        // (zero indicates that the char is not in needle)
        size_t last_char_pos = m_ucase.size() - 1;
        for (size_t i = 0; i < last_char_pos; ++i) {
            // we never jump longer increments than 255 chars, even if needle is longer (to fit in one byte)
            uint8_t jump = last_char_pos - i < 255 ? static_cast<uint8_t>(last_char_pos - i) : 255;

            unsigned char uc = m_ucase[i];
            unsigned char lc = m_lcase[i];
            m_charmap[uc] = jump;
            m_charmap[lc] = jump;
        }
    }

    void init() override
    {
        clear_leaf_state();

        m_dD = 100.0;

        StringNodeBase::init();
    }


    size_t find_first_local(size_t start, size_t end) override
    {
        ContainsIns cond;

        for (size_t s = start; s < end; ++s) {
            StringData t = get_string(s);
            // The current behaviour is to return all results when querying for a null string.
            // See comment above Query_NextGen_StringConditions on why every string including "" contains null.
            if (!bool(m_value)) {
                return s;
            }
            if (cond(StringData(m_value), m_ucase.c_str(), m_lcase.c_str(), m_charmap, t))
                return s;
        }
        return not_found;
    }

    virtual std::string describe_condition() const override
    {
        return ContainsIns::description();
    }

    std::unique_ptr<ParentNode> clone(Transaction* tr) const override
    {
        return std::unique_ptr<ParentNode>(new StringNode<ContainsIns>(*this, tr));
    }

    StringNode(const StringNode& from, Transaction* tr)
        : StringNodeBase(from, tr)
        , m_charmap(from.m_charmap)
        , m_ucase(from.m_ucase)
        , m_lcase(from.m_lcase)
    {
    }

protected:
    std::array<uint8_t, 256> m_charmap;
    std::string m_ucase;
    std::string m_lcase;
};

class StringNodeEqualBase : public StringNodeBase {
public:
    StringNodeEqualBase(StringData v, ColKey column)
        : StringNodeBase(v, column)
    {
    }
    StringNodeEqualBase(const StringNodeEqualBase& from, Transaction* tr)
        : StringNodeBase(from, tr)
    {
    }

    void init() override;

    void cluster_changed() override
    {
        // If we use searchindex, we do not need further access to clusters
        if (!m_has_search_index) {
            StringNodeBase::cluster_changed();
        }
    }


    size_t find_first_local(size_t start, size_t end) override;

    virtual std::string describe_condition() const override
    {
        return Equal::description();
    }

protected:
    ObjKey m_actual_key;
    size_t m_results_start;
    size_t m_results_end;

    inline BinaryData str_to_bin(const StringData& s) noexcept
    {
        return BinaryData(s.data(), s.size());
    }

    virtual ObjKey get_key(size_t ndx) = 0;
    virtual void _search_index_init() = 0;
    virtual size_t _find_first_local(size_t start, size_t end) = 0;
};

// Specialization for Equal condition on Strings - we specialize because we can utilize indexes (if they exist) for
// Equal. This specialisation also supports combining other StringNode<Equal> conditions into itself in order to
// optimise the non-indexed linear search that can be happen when many conditions are OR'd together in an "IN" query.
// Future optimization: make specialization for greater, notequal, etc
template <>
class StringNode<Equal> : public StringNodeEqualBase {
public:
    using StringNodeEqualBase::StringNodeEqualBase;

    void _search_index_init() override;

    void consume_condition(StringNode<Equal>* other);

    std::unique_ptr<ParentNode> clone(Transaction* tr) const override
    {
        return std::unique_ptr<ParentNode>(new StringNode<Equal>(*this, tr));
    }

    std::string describe(util::serializer::SerialisationState& state) const override;

    StringNode<Equal>(const StringNode& from, Transaction* tr)
        : StringNodeEqualBase(from, tr)
    {
        for (auto it = from.m_needles.begin(); it != from.m_needles.end(); ++it) {
            if (it->data() == nullptr && it->size() == 0) {
                m_needles.insert(StringData()); // nulls
            }
            else {
                m_needle_storage.emplace_back(StringBuffer());
                m_needle_storage.back().append(it->data(), it->size());
                m_needles.insert(StringData(m_needle_storage.back().data(), m_needle_storage.back().size()));
            }
        }
    }

private:
    std::unique_ptr<IntegerColumn> m_index_matches;

    ObjKey get_key(size_t ndx) override
    {
        return ObjKey(m_index_matches->get(ndx));
    }

    size_t _find_first_local(size_t start, size_t end) override;
    std::unordered_set<StringData> m_needles;
    std::vector<StringBuffer> m_needle_storage;
};


// Specialization for EqualIns condition on Strings - we specialize because we can utilize indexes (if they exist) for
// EqualIns.
template <>
class StringNode<EqualIns> : public StringNodeEqualBase {
public:
    StringNode(StringData v, ColKey column)
        : StringNodeEqualBase(v, column)
    {
        auto upper = case_map(v, true);
        auto lower = case_map(v, false);
        if (!upper || !lower) {
            error_code = "Malformed UTF-8: " + std::string(v);
        }
        else {
            m_ucase = std::move(*upper);
            m_lcase = std::move(*lower);
        }
    }

    void clear_leaf_state() override
    {
        StringNodeEqualBase::clear_leaf_state();
        m_index_matches.clear();
    }

    void _search_index_init() override;

    virtual std::string describe_condition() const override
    {
        return EqualIns::description();
    }

    std::unique_ptr<ParentNode> clone(Transaction* tr) const override
    {
        return std::unique_ptr<ParentNode>(new StringNode(*this, tr));
    }

    StringNode(const StringNode& from, Transaction* tr)
        : StringNodeEqualBase(from, tr)
        , m_ucase(from.m_ucase)
        , m_lcase(from.m_lcase)
    {
    }

private:
    // Used for index lookup
    std::vector<ObjKey> m_index_matches;
    std::string m_ucase;
    std::string m_lcase;

    ObjKey get_key(size_t ndx) override
    {
        return m_index_matches[ndx];
    }
    size_t _find_first_local(size_t start, size_t end) override;
};

// OR node contains at least two node pointers: Two or more conditions to OR
// together in m_conditions, and the next AND condition (if any) in m_child.
//
// For 'second.equal(23).begin_group().first.equal(111).Or().first.equal(222).end_group().third().equal(555)', this
// will first set m_conditions[0] = left-hand-side through constructor, and then later, when .first.equal(222) is
// invoked, invocation will set m_conditions[1] = right-hand-side through Query& Query::Or() (see query.cpp).
// In there, m_child is also set to next AND condition (if any exists) following the OR.
class OrNode : public ParentNode {
public:
    OrNode(std::unique_ptr<ParentNode> condition)
    {
        m_dT = 50.0;
        if (condition)
            m_conditions.emplace_back(std::move(condition));
    }

    OrNode(const OrNode& other, Transaction* tr)
        : ParentNode(other, tr)
    {
        for (const auto& condition : other.m_conditions) {
            m_conditions.emplace_back(condition->clone(tr));
        }
    }

    void table_changed() override
    {
        for (auto& condition : m_conditions) {
            condition->set_table(*m_table);
        }
    }

    void cluster_changed() override
    {
        for (auto& condition : m_conditions) {
            condition->set_cluster(m_cluster);
        }

        m_start.clear();
        m_start.resize(m_conditions.size(), 0);

        m_last.clear();
        m_last.resize(m_conditions.size(), 0);

        m_was_match.clear();
        m_was_match.resize(m_conditions.size(), false);
    }

    std::string describe(util::serializer::SerialisationState& state) const override
    {
        std::string s;
        for (size_t i = 0; i < m_conditions.size(); ++i) {
            if (m_conditions[i]) {
                s += m_conditions[i]->describe_expression(state);
                if (i != m_conditions.size() - 1) {
                    s += " or ";
                }
            }
        }
        if (m_conditions.size() > 1) {
            s = "(" + s + ")";
        }
        return s;
    }

    void collect_dependencies(std::vector<TableKey>& versions) const override
    {
        for (const auto& cond : m_conditions) {
            cond->collect_dependencies(versions);
        }
    }

    void init() override
    {
        ParentNode::init();

        m_dD = 10.0;

        std::sort(m_conditions.begin(), m_conditions.end(),
                  [](auto& a, auto& b) { return a->m_condition_column_key < b->m_condition_column_key; });

        combine_conditions<StringNode<Equal>>();
        combine_conditions<IntegerNode<ArrayInteger, Equal>>();
        combine_conditions<IntegerNode<ArrayIntNull, Equal>>();

        m_start.clear();
        m_start.resize(m_conditions.size(), 0);

        m_last.clear();
        m_last.resize(m_conditions.size(), 0);

        m_was_match.clear();
        m_was_match.resize(m_conditions.size(), false);

        std::vector<ParentNode*> v;
        for (auto& condition : m_conditions) {
            condition->init();
            v.clear();
            condition->gather_children(v);
        }
    }

    size_t find_first_local(size_t start, size_t end) override
    {
        if (start >= end)
            return not_found;

        size_t index = not_found;

        for (size_t c = 0; c < m_conditions.size(); ++c) {
            // out of order search; have to discard cached results
            if (start < m_start[c]) {
                m_last[c] = 0;
                m_was_match[c] = false;
            }
            // already searched this range and didn't match
            else if (m_last[c] >= end)
                continue;
            // already search this range and *did* match
            else if (m_was_match[c] && m_last[c] >= start) {
                if (index > m_last[c])
                    index = m_last[c];
                continue;
            }

            m_start[c] = start;
            size_t fmax = std::max(m_last[c], start);
            size_t f = m_conditions[c]->find_first(fmax, end);
            m_was_match[c] = f != not_found;
            m_last[c] = f == not_found ? end : f;
            if (f != not_found && index > m_last[c])
                index = m_last[c];
        }

        return index;
    }

    std::string validate() override
    {
        if (error_code != "")
            return error_code;
        if (m_conditions.size() == 0)
            return "Missing left-hand side of OR";
        if (m_conditions.size() == 1)
            return "Missing right-hand side of OR";
        std::string s;
        if (m_child != 0)
            s = m_child->validate();
        if (s != "")
            return s;
        for (size_t i = 0; i < m_conditions.size(); ++i) {
            s = m_conditions[i]->validate();
            if (s != "")
                return s;
        }
        return "";
    }

    std::unique_ptr<ParentNode> clone(Transaction* tr) const override
    {
        return std::unique_ptr<ParentNode>(new OrNode(*this, tr));
    }

    std::vector<std::unique_ptr<ParentNode>> m_conditions;

private:
    template<class QueryNodeType>
    void combine_conditions() {
        QueryNodeType* first_match = nullptr;
        QueryNodeType* advance = nullptr;
        auto it = m_conditions.begin();
        while (it != m_conditions.end()) {
            // Only try to optimize on QueryNodeType conditions without search index
            auto node = it->get();
            if ((first_match = dynamic_cast<QueryNodeType*>(node)) && first_match->m_child == nullptr &&
                !first_match->has_search_index()) {
                auto col_key = first_match->m_condition_column_key;
                auto next = it + 1;
                while (next != m_conditions.end() && (*next)->m_condition_column_key == col_key) {
                    auto next_node = next->get();
                    if ((advance = dynamic_cast<QueryNodeType*>(next_node)) && next_node->m_child == nullptr) {
                        first_match->consume_condition(advance);
                        next = m_conditions.erase(next);
                    }
                    else {
                        ++next;
                    }
                }
                it = next;
            }
            else {
                ++it;
            }
        }
    }

    // start index of the last find for each cond
    std::vector<size_t> m_start;
    // last looked at index of the lasft find for each cond
    // is a matching index if m_was_match is true
    std::vector<size_t> m_last;
    std::vector<bool> m_was_match;
};


class NotNode : public ParentNode {
public:
    NotNode(std::unique_ptr<ParentNode> condition)
        : m_condition(std::move(condition))
    {
        m_dT = 50.0;
    }

    void table_changed() override
    {
        m_condition->set_table(*m_table);
    }

    void cluster_changed() override
    {
        m_condition->set_cluster(m_cluster);
        // Heuristics bookkeeping:
        m_known_range_start = 0;
        m_known_range_end = 0;
        m_first_in_known_range = not_found;
    }

    void init() override
    {
        ParentNode::init();

        m_dD = 10.0;

        std::vector<ParentNode*> v;

        m_condition->init();
        v.clear();
        m_condition->gather_children(v);
    }

    size_t find_first_local(size_t start, size_t end) override;

    std::string validate() override
    {
        if (error_code != "")
            return error_code;
        if (m_condition == 0)
            return "Missing argument to Not";
        std::string s;
        if (m_child != 0)
            s = m_child->validate();
        if (s != "")
            return s;
        s = m_condition->validate();
        if (s != "")
            return s;
        return "";
    }

    std::string describe(util::serializer::SerialisationState& state) const override
    {
        if (m_condition) {
            return "!(" + m_condition->describe_expression(state) + ")";
        }
        return "!()";
    }

    void collect_dependencies(std::vector<TableKey>& versions) const override
    {
        if (m_condition) {
            m_condition->collect_dependencies(versions);
        }
    }


    std::unique_ptr<ParentNode> clone(Transaction* tr) const override
    {
        return std::unique_ptr<ParentNode>(new NotNode(*this, tr));
    }

    NotNode(const NotNode& from, Transaction* tr)
        : ParentNode(from, tr)
        , m_condition(from.m_condition ? from.m_condition->clone(tr) : nullptr)
        , m_known_range_start(from.m_known_range_start)
        , m_known_range_end(from.m_known_range_end)
        , m_first_in_known_range(from.m_first_in_known_range)
    {
    }

    std::unique_ptr<ParentNode> m_condition;

private:
    // FIXME This heuristic might as well be reused for all condition nodes.
    size_t m_known_range_start;
    size_t m_known_range_end;
    size_t m_first_in_known_range;

    bool evaluate_at(size_t rowndx);
    void update_known(size_t start, size_t end, size_t first);
    size_t find_first_loop(size_t start, size_t end);
    size_t find_first_covers_known(size_t start, size_t end);
    size_t find_first_covered_by_known(size_t start, size_t end);
    size_t find_first_overlap_lower(size_t start, size_t end);
    size_t find_first_overlap_upper(size_t start, size_t end);
    size_t find_first_no_overlap(size_t start, size_t end);
};


// Compare two columns with eachother row-by-row
template <class LeafType, class TConditionFunction>
class TwoColumnsNode : public ParentNode {
public:
    using TConditionValue = typename LeafType::value_type;

    TwoColumnsNode(ColKey column1, ColKey column2)
    {
        m_dT = 100.0;
        m_condition_column_key1 = column1;
        m_condition_column_key2 = column2;
    }

    ~TwoColumnsNode() noexcept override
    {
    }

    void cluster_changed() override
    {
        m_array_ptr1 = nullptr;
        m_array_ptr1 = LeafPtr(new (&m_leaf_cache_storage1) LeafType(m_table->get_alloc()));
        this->m_cluster->init_leaf(this->m_condition_column_key1, m_array_ptr1.get());
        m_leaf_ptr1 = m_array_ptr1.get();

        m_array_ptr2 = nullptr;
        m_array_ptr2 = LeafPtr(new (&m_leaf_cache_storage2) LeafType(m_table->get_alloc()));
        this->m_cluster->init_leaf(this->m_condition_column_key2, m_array_ptr2.get());
        m_leaf_ptr2 = m_array_ptr2.get();
    }

    virtual std::string describe(util::serializer::SerialisationState& state) const override
    {
        REALM_ASSERT(m_condition_column_key1 && m_condition_column_key2);
        return state.describe_column(ParentNode::m_table, m_condition_column_key1) + " " + describe_condition() +
               " " + state.describe_column(ParentNode::m_table, m_condition_column_key2);
    }

    virtual std::string describe_condition() const override
    {
        return TConditionFunction::description();
    }

    void init() override
    {
        ParentNode::init();
        m_dD = 100.0;
    }

    size_t find_first_local(size_t start, size_t end) override
    {
        size_t s = start;

        while (s < end) {
            if (std::is_same<TConditionValue, int64_t>::value) {
                // For int64_t we've created an array intrinsics named compare_leafs which template expands bitwidths
                // of boths arrays to make Get faster.
                QueryState<int64_t> qs(act_ReturnFirst);
                bool resume = m_leaf_ptr1->template compare_leafs<TConditionFunction, act_ReturnFirst>(
                    m_leaf_ptr2, start, end, 0, &qs, CallbackDummy());

                if (resume)
                    s = end;
                else
                    return to_size_t(qs.m_state);
            }
            else {
// This is for float and double.

#if 0 && defined(REALM_COMPILER_AVX)
// AVX has been disabled because of array alignment (see https://app.asana.com/0/search/8836174089724/5763107052506)
//
// For AVX you can call things like if (sseavx<1>()) to test for AVX, and then utilize _mm256_movemask_ps (VC)
// or movemask_cmp_ps (gcc/clang)
//
// See https://github.com/rrrlasse/realm/tree/AVX for an example of utilizing AVX for a two-column search which has
// been benchmarked to: floats: 288 ms vs 552 by using AVX compared to 2-level-unrolled FPU loop. doubles: 415 ms vs
// 475 (more bandwidth bound). Tests against SSE have not been performed; AVX may not pay off. Please benchmark
#endif

                TConditionValue v1 = m_leaf_ptr1->get(s);
                TConditionValue v2 = m_leaf_ptr2->get(s);
                TConditionFunction C;

                if (C(v1, v2))
                    return s;
                else
                    s++;
            }
        }
        return not_found;
    }

    std::unique_ptr<ParentNode> clone(Transaction* tr) const override
    {
        return std::unique_ptr<ParentNode>(new TwoColumnsNode<LeafType, TConditionFunction>(*this, tr));
    }

    TwoColumnsNode(const TwoColumnsNode& from, Transaction* tr)
        : ParentNode(from, tr)
        , m_condition_column_key1(from.m_condition_column_key1)
        , m_condition_column_key2(from.m_condition_column_key2)
    {
    }

private:
    mutable ColKey m_condition_column_key1;
    mutable ColKey m_condition_column_key2;

    using LeafCacheStorage = typename std::aligned_storage<sizeof(LeafType), alignof(LeafType)>::type;
    using LeafPtr = std::unique_ptr<LeafType, PlacementDelete>;

    LeafCacheStorage m_leaf_cache_storage1;
    LeafPtr m_array_ptr1;
    const LeafType* m_leaf_ptr1 = nullptr;
    LeafCacheStorage m_leaf_cache_storage2;
    LeafPtr m_array_ptr2;
    const LeafType* m_leaf_ptr2 = nullptr;
};


// For Next-Generation expressions like col1 / col2 + 123 > col4 * 100.
class ExpressionNode : public ParentNode {
public:
    ExpressionNode(std::unique_ptr<Expression>);

    void init() override;
    size_t find_first_local(size_t start, size_t end) override;

    void table_changed() override;
    void cluster_changed() override;
    void collect_dependencies(std::vector<TableKey>&) const override;

    virtual std::string describe(util::serializer::SerialisationState& state) const override;

    std::unique_ptr<ParentNode> clone(Transaction* tr) const override;

private:
    ExpressionNode(const ExpressionNode& from, Transaction* tr);

    std::unique_ptr<Expression> m_expression;
};


class LinksToNode : public ParentNode {
public:
    LinksToNode(ColKey origin_column_key, ObjKey target_key)
        : m_target_keys(1, target_key)
    {
        m_dD = 10.0;
        m_dT = 50.0;
        m_condition_column_key = origin_column_key;
    }

    LinksToNode(ColKey origin_column_key, const std::vector<ObjKey>& target_keys)
        : m_target_keys(target_keys)
    {
        m_dD = 10.0;
        m_dT = 50.0;
        m_condition_column_key = origin_column_key;
    }

    void table_changed() override
    {
        m_column_type = m_table->get_column_type(m_condition_column_key);
        REALM_ASSERT(m_column_type == type_Link || m_column_type == type_LinkList);
    }

    void cluster_changed() override
    {
        m_array_ptr = nullptr;
        if (m_column_type == type_Link) {
            m_array_ptr = LeafPtr(new (&m_storage.m_list) ArrayKey(m_table->get_alloc()));
        }
        else if (m_column_type == type_LinkList) {
            m_array_ptr = LeafPtr(new (&m_storage.m_linklist) ArrayList(m_table->get_alloc()));
        }
        m_cluster->init_leaf(this->m_condition_column_key, m_array_ptr.get());
        m_leaf_ptr = m_array_ptr.get();
    }

    virtual std::string describe(util::serializer::SerialisationState& state) const override
    {
        REALM_ASSERT(m_condition_column_key);
        if (m_target_keys.size() > 1)
            throw SerialisationError("Serialising a query which links to multiple objects is currently unsupported.");
        return state.describe_column(ParentNode::m_table, m_condition_column_key) + " " + describe_condition() + " " +
               util::serializer::print_value(m_target_keys[0]);
    }

    virtual std::string describe_condition() const override
    {
        return "==";
    }

    size_t find_first_local(size_t start, size_t end) override
    {
        if (m_column_type == type_Link) {
            for (auto& key : m_target_keys) {
                if (key) {
                    // LinkColumn stores link to row N as the integer N + 1
                    auto pos = static_cast<const ArrayKey*>(m_leaf_ptr)->find_first(key, start, end);
                    if (pos != realm::npos) {
                        return pos;
                    }
                }
            }
        }
        else if (m_column_type == type_LinkList) {
            ArrayKeyNonNullable arr(m_table->get_alloc());
            for (size_t i = start; i < end; i++) {
                if (ref_type ref = static_cast<const ArrayList*>(m_leaf_ptr)->get(i)) {
                    arr.init_from_ref(ref);
                    for (auto& key : m_target_keys) {
                        if (key) {
                            if (arr.find_first(key, 0, arr.size()) != not_found)
                                return i;
                        }
                    }
                }
            }
        }

        return not_found;
    }

    std::unique_ptr<ParentNode> clone(Transaction*) const override
    {
        return std::unique_ptr<ParentNode>(new LinksToNode(*this));
    }

private:
    std::vector<ObjKey> m_target_keys;
    DataType m_column_type = type_Link;
    using LeafPtr = std::unique_ptr<ArrayPayload, PlacementDelete>;
    union Storage {
        typename std::aligned_storage<sizeof(ArrayKey), alignof(ArrayKey)>::type m_list;
        typename std::aligned_storage<sizeof(ArrayList), alignof(ArrayList)>::type m_linklist;
    };
    Storage m_storage;
    LeafPtr m_array_ptr;
    const ArrayPayload* m_leaf_ptr = nullptr;


    LinksToNode(const LinksToNode& source)
        : ParentNode(source, nullptr)
        , m_target_keys(source.m_target_keys)
        , m_column_type(source.m_column_type)
    {
    }
};

} // namespace realm

#endif // REALM_QUERY_ENGINE_HPP<|MERGE_RESOLUTION|>--- conflicted
+++ resolved
@@ -696,27 +696,12 @@
         m_nb_needles = m_needles.size();
 
         if (has_search_index()) {
-<<<<<<< HEAD
             // _search_index_init();
             m_result.clear();
             auto index = ParentNode::m_table->get_search_index(ParentNode::m_condition_column_key);
             index->find_all(m_result, BaseType::m_value);
             m_result_get = 0;
-=======
-            if (m_result) {
-                m_result->clear();
-            }
-            else {
-                ref_type ref = IntegerColumn::create(Allocator::get_default());
-                m_result = std::make_unique<IntegerColumn>();
-                m_result->init_from_ref(Allocator::get_default(), ref);
-            }
-
-            IntegerNodeBase<ColType>::m_condition_column->find_all(*m_result, this->m_value, 0, realm::npos);
-            m_index_get = 0;
-            m_index_end = m_result->size();
-            IntegerNodeBase<ColType>::m_dT = 0;
->>>>>>> d2f65739
+            IntegerNodeBase<LeafType>::m_dT = 0;
         }
     }
 
