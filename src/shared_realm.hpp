////////////////////////////////////////////////////////////////////////////
//
// Copyright 2015 Realm Inc.
//
// Licensed under the Apache License, Version 2.0 (the "License");
// you may not use this file except in compliance with the License.
// You may obtain a copy of the License at
//
// http://www.apache.org/licenses/LICENSE-2.0
//
// Unless required by applicable law or agreed to in writing, software
// distributed under the License is distributed on an "AS IS" BASIS,
// WITHOUT WARRANTIES OR CONDITIONS OF ANY KIND, either express or implied.
// See the License for the specific language governing permissions and
// limitations under the License.
//
////////////////////////////////////////////////////////////////////////////

#ifndef REALM_REALM_HPP
#define REALM_REALM_HPP

#include "execution_context_id.hpp"
#include "schema.hpp"

#include <realm/util/optional.hpp>
#include <realm/binary_data.hpp>
#include <realm/db.hpp>
#include <realm/version_id.hpp>

#if REALM_ENABLE_SYNC
#include <realm/sync/client.hpp>
#endif

#include <memory>

namespace realm {
class AsyncOpenTask;
class AuditInterface;
class BindingContext;
class DB;
class Group;
class Obj;
class Realm;
class Replication;
class StringData;
class Table;
class Transaction;
class ThreadSafeReference;
struct SyncConfig;
typedef std::shared_ptr<Realm> SharedRealm;
typedef std::weak_ptr<Realm> WeakRealm;

namespace _impl {
    class AnyHandover;
    class CollectionNotifier;
    class RealmCoordinator;
    class RealmFriend;
}

// How to handle update_schema() being called on a file which has
// already been initialized with a different schema
enum class SchemaMode : uint8_t {
    // If the schema version has increased, automatically apply all
    // changes, then call the migration function.
    //
    // If the schema version has not changed, verify that the only
    // changes are to add new tables and add or remove indexes, and then
    // apply them if so. Does not call the migration function.
    //
    // This mode does not automatically remove tables which are not
    // present in the schema that must be manually done in the migration
    // function, to support sharing a Realm file between processes using
    // different class subsets.
    //
    // This mode allows using schemata with different subsets of tables
    // on different threads, but the tables which are shared must be
    // identical.
    Automatic,

    // Open the file in immutable mode. Schema version must match the
    // version in the file, and all tables present in the file must
    // exactly match the specified schema, except for indexes. Tables
    // are allowed to be missing from the file.
    // WARNING: This is the original ReadOnly mode.
    Immutable,

    // Open the Realm in read-only mode, transactions are not allowed to
    // be performed on the Realm instance. The schema of the existing Realm
    // file won't be changed through this Realm instance. Extra tables and
    // extra properties are allowed in the existing Realm schema. The
    // difference of indexes is allowed as well. Other schema differences
    // than those will cause an exception. This is different from Immutable
    // mode, sync Realm can be opened with ReadOnly mode. Changes
    // can be made to the Realm file through another writable Realm instance.
    // Thus, notifications are also allowed in this mode.
    // FIXME: Rename this to ReadOnly
    // WARNING: This is not the original ReadOnly mode. The original ReadOnly
    // has been renamed to Immutable.
    ReadOnlyAlternative,

    // If the schema version matches and the only schema changes are new
    // tables and indexes being added or removed, apply the changes to
    // the existing file.
    // Otherwise delete the file and recreate it from scratch.
    // The migration function is not used.
    //
    // This mode allows using schemata with different subsets of tables
    // on different threads, but the tables which are shared must be
    // identical.
    ResetFile,

    // The only changes allowed are to add new tables, add columns to
    // existing tables, and to add or remove indexes from existing
    // columns. Extra tables not present in the schema are ignored.
    // Indexes are only added to or removed from existing columns if the
    // schema version is greater than the existing one (and unlike other
    // modes, the schema version is allowed to be less than the existing
    // one).
    // The migration function is not used.
    //
    // This mode allows updating the schema with additive changes even
    // if the Realm is already open on another thread.
    Additive,

    // Verify that the schema version has increased, call the migraiton
    // function, and then verify that the schema now matches.
    // The migration function is mandatory for this mode.
    //
    // This mode requires that all threads and processes which open a
    // file use identical schemata.
    Manual
};

class Realm : public std::enable_shared_from_this<Realm> {
public:
    // A callback function to be called during a migration for Automatic and
    // Manual schema modes. It is passed a SharedRealm at the version before
    // the migration, the SharedRealm in the migration, and a mutable reference
    // to the realm's Schema. Updating the schema with changes made within the
    // migration function is only required if you wish to use the ObjectStore
    // functions which take a Schema from within the migration function.
    using MigrationFunction = std::function<void (SharedRealm old_realm, SharedRealm realm, Schema&)>;

    // A callback function to be called the first time when a schema is created.
    // It is passed a SharedRealm which is in a write transaction with the schema
    // initialized. So it is possible to create some initial objects inside the callback
    // with the given SharedRealm. Those changes will be committed together with the
    // schema creation in a single transaction.
    using DataInitializationFunction = std::function<void (SharedRealm realm)>;

    // A callback function called when opening a SharedRealm when no cached
    // version of this Realm exists. It is passed the total bytes allocated for
    // the file (file size) and the total bytes used by data in the file.
    // Return `true` to indicate that an attempt to compact the file should be made
    // if it is possible to do so.
    // Won't compact the file if another process is accessing it.
    //
    // WARNING / FIXME: compact() should NOT be exposed publicly on Windows
    // because it's not crash safe! It may corrupt your database if something fails
    using ShouldCompactOnLaunchFunction = std::function<bool (uint64_t total_bytes, uint64_t used_bytes)>;

    struct Config {
        // Path and binary data are mutually exclusive
        std::string path;
        BinaryData realm_data;
        // User-supplied encryption key. Must be either empty or 64 bytes.
        std::vector<char> encryption_key;

        // Core and Object Store will in some cases need to create named pipes alongside the Realm file.
        // But on some filesystems this can be a problem (e.g. external storage on Android that uses FAT32).
        // In order to work around this, a separate path can be specified for these files.
        std::string fifo_files_fallback_path;

        bool in_memory = false;
        SchemaMode schema_mode = SchemaMode::Automatic;

        // Optional schema for the file.
        // If the schema and schema version are supplied, update_schema() is
        // called with the supplied schema, version and migration function when
        // the Realm is actually opened and not just retrieved from the cache
        util::Optional<Schema> schema;
        uint64_t schema_version = -1;
        MigrationFunction migration_function;

        DataInitializationFunction initialization_function;

        // A callback function called when opening a SharedRealm when no cached
        // version of this Realm exists. It is passed the total bytes allocated for
        // the file (file size) and the total bytes used by data in the file.
        // Return `true` to indicate that an attempt to compact the file should be made
        // if it is possible to do so.
        // Won't compact the file if another process is accessing it.
        //
        // WARNING / FIXME: compact() should NOT be exposed publicly on Windows
        // because it's not crash safe! It may corrupt your database if something fails
        ShouldCompactOnLaunchFunction should_compact_on_launch_function;

        // WARNING: The original read_only() has been renamed to immutable().
        bool immutable() const { return schema_mode == SchemaMode::Immutable; }
        // FIXME: Rename this to read_only().
        bool read_only_alternative() const { return schema_mode == SchemaMode::ReadOnlyAlternative; }

        // The following are intended for internal/testing purposes and
        // should not be publicly exposed in binding APIs

        // Throw an exception rather than automatically upgrading the file
        // format. Used by the browser to warn the user that it'll modify
        // the file.
        bool disable_format_upgrade = false;
        // Disable the background worker thread for producing change
        // notifications. Useful for tests for those notifications so that
        // everything can be done deterministically on one thread, and
        // speeds up tests that don't need notifications.
        bool automatic_change_notifications = true;

        // The identifier of the abstract execution context in which this Realm will be used.
        // If unset, the current thread's identifier will be used to identify the execution context.
        util::Optional<AbstractExecutionContextID> execution_context;

        /// A data structure storing data used to configure the Realm for sync support.
        std::shared_ptr<SyncConfig> sync_config;

        // Open the Realm using the sync history mode even if a sync
        // configuration is not supplied.
        bool force_sync_history = false;

        // A factory function which produces an audit implementation.
        std::function<std::shared_ptr<AuditInterface>()> audit_factory;

        // Maximum number of active versions in the Realm file allowed before an exception
        // is thrown.
        uint_fast64_t max_number_of_active_versions = std::numeric_limits<uint_fast64_t>::max();
    };

    // Returns a thread-confined live Realm for the given configuration
    static SharedRealm get_shared_realm(Config config);

    // Get a Realm for the given execution context (or current thread if `none`)
    // from the thread safe reference. May return a cached Realm or create a new one.
    static SharedRealm get_shared_realm(ThreadSafeReference, util::Optional<AbstractExecutionContextID> = util::none);

#if REALM_ENABLE_SYNC
    // Open a synchronized Realm and make sure it is fully up to date before
    // returning it.
    //
    // It is possible to both cancel the download and listen to download progress
    // using the `AsyncOpenTask` returned. Note that the download doesn't actually
    // start until you call `AsyncOpenTask::start(callback)`
    static std::shared_ptr<AsyncOpenTask> get_synchronized_realm(Config config);
#endif
    // Returns a frozen Realm for the given Realm. This Realm can be accessed from any thread.
    static SharedRealm get_frozen_realm(Config config, VersionID version);

    // Updates a Realm to a given schema, using the Realm's pre-set schema mode.
    void update_schema(Schema schema, uint64_t version=0,
                       MigrationFunction migration_function=nullptr,
                       DataInitializationFunction initialization_function=nullptr,
                       bool in_transaction=false);

    // Set the schema used for this Realm, but do not update the file's schema
    // if it is not compatible (and instead throw an error).
    // Cannot be called multiple times on a single Realm instance or an instance
    // which has already had update_schema() called on it.
    void set_schema_subset(Schema schema);

    // Read the schema version from the file specified by the given config, or
    // ObjectStore::NotVersioned if it does not exist
    static uint64_t get_schema_version(Config const& config);

    Config const& config() const { return m_config; }
    Schema const& schema() const { return m_schema; }
    uint64_t schema_version() const { return m_schema_version; }

    void begin_transaction();
    void commit_transaction();
    void cancel_transaction();
    bool is_in_transaction() const noexcept;

    // Returns a frozen copy for the current version of this Realm
    SharedRealm freeze();

    // Returns `true` if the Realm is frozen, `false` otherwise.
    bool is_frozen() const;

    // Returns true if the Realm is either in a read or frozen transaction
    bool is_in_read_transaction() const { return m_group != nullptr; }
    uint64_t last_seen_transaction_version() { return m_schema_transaction_version; }

    // Returns the number of versions in the Realm file.
    uint_fast64_t get_number_of_versions() const;

    VersionID read_transaction_version() const;
    Group& read_group();

    // Get the version of the current read or frozen transaction, or `none` if the Realm
    // is not in a read transaction
    util::Optional<VersionID> current_transaction_version() const;

    TransactionRef duplicate() const;

    void enable_wait_for_change();
    bool wait_for_change();
    void wait_for_change_release();

    bool is_in_migration() const noexcept { return m_in_migration; }

    bool refresh();
    void set_auto_refresh(bool auto_refresh);
    bool auto_refresh() const { return m_auto_refresh; }
    void notify();

    void invalidate();

    // WARNING / FIXME: compact() should NOT be exposed publicly on Windows
    // because it's not crash safe! It may corrupt your database if something fails
    bool compact();
    void write_copy(StringData path, BinaryData encryption_key);
    OwnedBinaryData write_copy();

    void verify_thread() const;
    void verify_in_write() const;
    void verify_open() const;
    bool verify_notifications_available(bool throw_on_error = true) const;

    bool can_deliver_notifications() const noexcept;

    // Close this Realm. Continuing to use a Realm after closing it will throw ClosedRealmException
    void close();
    bool is_closed() const { return !m_group && !m_coordinator; }

    // returns the file format version upgraded from if an upgrade took place
    util::Optional<int> file_format_upgraded_from_version() const;

    Realm(const Realm&) = delete;
    Realm& operator=(const Realm&) = delete;
    Realm(Realm&&) = delete;
    Realm& operator=(Realm&&) = delete;
    ~Realm();

    AuditInterface* audit_context() const noexcept;

    template<typename... Args>
    auto import_copy_of(Args&&... args)
    {
        return transaction().import_copy_of(std::forward<Args>(args)...);
    }

    static SharedRealm make_shared_realm(Config config, util::Optional<VersionID> version, std::shared_ptr<_impl::RealmCoordinator> coordinator)
    {
        return std::make_shared<Realm>(std::move(config), std::move(version), std::move(coordinator), MakeSharedTag{});
    }

    // Expose some internal functionality to other parts of the ObjectStore
    // without making it public to everyone
    class Internal {
        friend class _impl::CollectionNotifier;
        friend class _impl::RealmCoordinator;
<<<<<<< HEAD
        friend class ThreadSafeReference;
=======
        friend class GlobalNotifier;
>>>>>>> 78149a9a
        friend class TestHelper;

        static Transaction& get_transaction(Realm& realm) { return realm.transaction(); }
        static std::shared_ptr<Transaction> get_transaction_ref(Realm& realm) { return realm.transaction_ref(); }

        // CollectionNotifier needs to be able to access the owning
        // coordinator to wake up the worker thread when a callback is
        // added, and coordinators need to be able to get themselves from a Realm
        static _impl::RealmCoordinator& get_coordinator(Realm& realm) { return *realm.m_coordinator; }

        static std::shared_ptr<DB>& get_db(Realm& realm);
        static void begin_read(Realm&, VersionID);
    };

private:
    struct MakeSharedTag {};

    std::shared_ptr<_impl::RealmCoordinator> m_coordinator;

    Config m_config;
    util::Optional<VersionID> m_frozen_version;
    AnyExecutionContextID m_execution_context;
    bool m_auto_refresh = true;

    std::shared_ptr<Group> m_group;

    uint64_t m_schema_version;
    Schema m_schema;
    util::Optional<Schema> m_new_schema;
    uint64_t m_schema_transaction_version = -1;

    // FIXME: this should be a Dynamic schema mode instead, but only once
    // that's actually fully working
    bool m_dynamic_schema = true;

    // True while sending the notifications caused by advancing the read
    // transaction version, to avoid recursive notifications where possible
    bool m_is_sending_notifications = false;

    // True while we're performing a schema migration via this Realm instance
    // to allow for different behavior (such as allowing modifications to
    // primary key values)
    bool m_in_migration = false;

    void begin_read(VersionID);

    void set_schema(Schema const& reference, Schema schema);
    bool reset_file(Schema& schema, std::vector<SchemaChange>& changes_required);
    bool schema_change_needs_write_transaction(Schema& schema, std::vector<SchemaChange>& changes, uint64_t version);
    Schema get_full_schema();

    // Ensure that m_schema and m_schema_version match that of the current
    // version of the file
    void read_schema_from_group_if_needed();

    void add_schema_change_handler();
    void cache_new_schema();
    void translate_schema_error();
    void notify_schema_changed();

<<<<<<< HEAD
=======
    bool init_permission_cache();
    void invalidate_permission_cache();

    Transaction& transaction();
>>>>>>> 78149a9a
    Transaction& transaction() const;
    std::shared_ptr<Transaction> transaction_ref();

public:
    std::unique_ptr<BindingContext> m_binding_context;

    // `enable_shared_from_this` is unsafe with public constructors; use `make_shared_realm` instead
    Realm(Config config, util::Optional<VersionID> version, std::shared_ptr<_impl::RealmCoordinator> coordinator, MakeSharedTag);
};

class RealmFileException : public std::runtime_error {
public:
    enum class Kind {
        /** Thrown for any I/O related exception scenarios when a realm is opened. */
        AccessError,
        /** Thrown if the history type of the on-disk Realm is unexpected or incompatible. */
        BadHistoryError,
        /** Thrown if the user does not have permission to open or create
         the specified file in the specified access mode when the realm is opened. */
        PermissionDenied,
        /** Thrown if create_Always was specified and the file did already exist when the realm is opened. */
        Exists,
        /** Thrown if no_create was specified and the file was not found when the realm is opened. */
        NotFound,
        /** Thrown if the database file is currently open in another
         process which cannot share with the current process due to an
         architecture mismatch. */
        IncompatibleLockFile,
        /** Thrown if the file needs to be upgraded to a new format, but upgrades have been explicitly disabled. */
        FormatUpgradeRequired,
    };
    RealmFileException(Kind kind, std::string path, std::string message, std::string underlying)
    : std::runtime_error(std::move(message)), m_kind(kind), m_path(std::move(path)), m_underlying(std::move(underlying)) {}
    Kind kind() const { return m_kind; }
    const std::string& path() const { return m_path; }
    const std::string& underlying() const { return m_underlying; }

private:
    Kind m_kind;
    std::string m_path;
    std::string m_underlying;
};

class MismatchedConfigException : public std::logic_error {
public:
    MismatchedConfigException(StringData message, StringData path);
};

class MismatchedRealmException : public std::logic_error {
public:
    MismatchedRealmException(StringData message);
};

class InvalidTransactionException : public std::logic_error {
public:
    InvalidTransactionException(std::string message) : std::logic_error(message) {}
};

class IncorrectThreadException : public std::logic_error {
public:
    IncorrectThreadException() : std::logic_error("Realm accessed from incorrect thread.") {}
};

class ClosedRealmException : public std::logic_error {
public:
    ClosedRealmException() : std::logic_error("Cannot access realm that has been closed.") {}
};

class UninitializedRealmException : public std::runtime_error {
public:
    UninitializedRealmException(std::string message) : std::runtime_error(message) {}
};

class InvalidEncryptionKeyException : public std::logic_error {
public:
    InvalidEncryptionKeyException() : std::logic_error("Encryption key must be 64 bytes.") {}
};
} // namespace realm

#endif /* defined(REALM_REALM_HPP) */<|MERGE_RESOLUTION|>--- conflicted
+++ resolved
@@ -355,11 +355,6 @@
     class Internal {
         friend class _impl::CollectionNotifier;
         friend class _impl::RealmCoordinator;
-<<<<<<< HEAD
-        friend class ThreadSafeReference;
-=======
-        friend class GlobalNotifier;
->>>>>>> 78149a9a
         friend class TestHelper;
 
         static Transaction& get_transaction(Realm& realm) { return realm.transaction(); }
@@ -420,13 +415,7 @@
     void translate_schema_error();
     void notify_schema_changed();
 
-<<<<<<< HEAD
-=======
-    bool init_permission_cache();
-    void invalidate_permission_cache();
-
     Transaction& transaction();
->>>>>>> 78149a9a
     Transaction& transaction() const;
     std::shared_ptr<Transaction> transaction_ref();
 
