--- conflicted
+++ resolved
@@ -34,17 +34,12 @@
 #define REALM_FALLTHROUGH
 #endif
 
-<<<<<<< HEAD
 Results::Results(SharedRealm r, const ObjectSchema &o, Query q, SortOrder s)
-=======
-Results::Results(SharedRealm r, Query q, SortOrder s)
->>>>>>> e8a26aa5
 : m_realm(std::move(r))
 , m_query(std::move(q))
 , m_table(m_query.get_table().get())
 , m_sort(std::move(s))
 , m_mode(Mode::Query)
-<<<<<<< HEAD
 , object_schema(o)
 {
 }
@@ -70,20 +65,6 @@
 
 void Results::validate_read() const
 {
-=======
-{
-}
-
-Results::Results(SharedRealm r, Table& table)
-: m_realm(std::move(r))
-, m_table(&table)
-, m_mode(Mode::Table)
-{
-}
-
-void Results::validate_read() const
-{
->>>>>>> e8a26aa5
     if (m_realm)
         m_realm->verify_thread();
     if (m_table && !m_table->is_attached())
@@ -109,7 +90,6 @@
             return m_table_view.size();
     }
     REALM_UNREACHABLE();
-<<<<<<< HEAD
 }
 
 RowExpr Results::get(size_t row_ndx)
@@ -141,9 +121,8 @@
         case Mode::Table:
             return m_table->size() == 0 ? util::none : util::make_optional(m_table->front());
         case Mode::Query:
-            update_tableview();
-            REALM_FALLTHROUGH;
-        case Mode::TableView:
+        case Mode::TableView:
+            update_tableview();
             return m_table_view.size() == 0 ? util::none : util::make_optional(m_table_view.front());
     }
     REALM_UNREACHABLE();
@@ -158,9 +137,8 @@
         case Mode::Table:
             return m_table->size() == 0 ? util::none : util::make_optional(m_table->back());
         case Mode::Query:
-            update_tableview();
-            REALM_FALLTHROUGH;
-        case Mode::TableView:
+        case Mode::TableView:
+            update_tableview();
             return m_table_view.size() == 0 ? util::none : util::make_optional(m_table_view.back());
     }
     REALM_UNREACHABLE();
@@ -193,9 +171,9 @@
         throw DetatchedAccessorException{};
     }
     if (m_table && row.get_table() != m_table) {
-        throw IncorrectTableException(object_schema.name,
-            ObjectStore::object_type_for_table_name(row.get_table()->get_name()),
-            "Attempting to get the index of a Row of the wrong type");
+        throw IncorrectTableException{
+            ObjectStore::object_type_for_table_name(m_table->get_name()),
+            ObjectStore::object_type_for_table_name(row.get_table()->get_name())};
     }
     return index_of(row.get_index());
 }
@@ -310,212 +288,9 @@
         case Mode::TableView:
             validate_write();
             update_tableview();
-            m_table_view.clear();
-            break;
-    }
-=======
-}
-
-RowExpr Results::get(size_t row_ndx)
-{
-    validate_read();
-    switch (m_mode) {
-        case Mode::Empty: break;
-        case Mode::Table:
-            if (row_ndx < m_table->size())
-                return m_table->get(row_ndx);
-            break;
-        case Mode::Query:
-        case Mode::TableView:
-            update_tableview();
-            if (row_ndx < m_table_view.size())
-                return m_table_view.get(row_ndx);
-            break;
-    }
-
-    throw OutOfBoundsIndexException{row_ndx, size()};
-}
-
-util::Optional<RowExpr> Results::first()
-{
-    validate_read();
-    switch (m_mode) {
-        case Mode::Empty:
-            return none;
-        case Mode::Table:
-            return m_table->size() == 0 ? util::none : util::make_optional(m_table->front());
-        case Mode::Query:
-        case Mode::TableView:
-            update_tableview();
-            return m_table_view.size() == 0 ? util::none : util::make_optional(m_table_view.front());
-    }
-    REALM_UNREACHABLE();
-}
-
-util::Optional<RowExpr> Results::last()
-{
-    validate_read();
-    switch (m_mode) {
-        case Mode::Empty:
-            return none;
-        case Mode::Table:
-            return m_table->size() == 0 ? util::none : util::make_optional(m_table->back());
-        case Mode::Query:
-        case Mode::TableView:
-            update_tableview();
-            return m_table_view.size() == 0 ? util::none : util::make_optional(m_table_view.back());
-    }
-    REALM_UNREACHABLE();
-}
-
-void Results::update_tableview()
-{
-    validate_read();
-    switch (m_mode) {
-        case Mode::Empty:
-        case Mode::Table:
-            return;
-        case Mode::Query:
-            m_table_view = m_query.find_all();
-            if (m_sort) {
-                m_table_view.sort(m_sort.columnIndices, m_sort.ascending);
-            }
-            m_mode = Mode::TableView;
-            break;
-        case Mode::TableView:
-            m_table_view.sync_if_needed();
-            break;
-    }
-}
-
-size_t Results::index_of(Row const& row)
-{
-    validate_read();
-    if (!row) {
-        throw DetatchedAccessorException{};
-    }
-    if (m_table && row.get_table() != m_table) {
-        throw IncorrectTableException{
-            ObjectStore::object_type_for_table_name(m_table->get_name()),
-            ObjectStore::object_type_for_table_name(row.get_table()->get_name())};
-    }
-    return index_of(row.get_index());
-}
-
-size_t Results::index_of(size_t row_ndx)
-{
-    validate_read();
-    switch (m_mode) {
-        case Mode::Empty:
-            return not_found;
-        case Mode::Table:
-            return row_ndx;
-        case Mode::Query:
-            if (!m_sort)
-                return m_query.count(row_ndx, row_ndx + 1) ? m_query.count(0, row_ndx) : not_found;
-            REALM_FALLTHROUGH;
-        case Mode::TableView:
-            update_tableview();
-            return m_table_view.find_by_source_ndx(row_ndx);
-    }
-    REALM_UNREACHABLE();
-}
-
-template<typename Int, typename Float, typename Double, typename DateTime>
-util::Optional<Mixed> Results::aggregate(size_t column, bool return_none_for_empty,
-                                         Int agg_int, Float agg_float,
-                                         Double agg_double, DateTime agg_datetime)
-{
-    validate_read();
-    if (!m_table)
-        return none;
-    if (column > m_table->get_column_count())
-        throw OutOfBoundsIndexException{column, m_table->get_column_count()};
-
-    auto do_agg = [&](auto const& getter) -> util::Optional<Mixed> {
-        switch (m_mode) {
-            case Mode::Empty:
-                return none;
-            case Mode::Table:
-                if (return_none_for_empty && m_table->size() == 0)
-                    return none;
-                return util::Optional<Mixed>(getter(*m_table));
-            case Mode::Query:
-            case Mode::TableView:
-                this->update_tableview();
-                if (return_none_for_empty && m_table_view.size() == 0)
-                    return none;
-                return util::Optional<Mixed>(getter(m_table_view));
-        }
-        REALM_UNREACHABLE();
-    };
-
-    switch (m_table->get_column_type(column))
-    {
-        case type_DateTime: return do_agg(agg_datetime);
-        case type_Double: return do_agg(agg_double);
-        case type_Float: return do_agg(agg_float);
-        case type_Int: return do_agg(agg_int);
-        default:
-            throw UnsupportedColumnTypeException{column, m_table};
-    }
-}
-
-util::Optional<Mixed> Results::max(size_t column)
-{
-    return aggregate(column, true,
-                     [=](auto const& table) { return table.maximum_int(column); },
-                     [=](auto const& table) { return table.maximum_float(column); },
-                     [=](auto const& table) { return table.maximum_double(column); },
-                     [=](auto const& table) { return table.maximum_datetime(column); });
-}
-
-util::Optional<Mixed> Results::min(size_t column)
-{
-    return aggregate(column, true,
-                     [=](auto const& table) { return table.minimum_int(column); },
-                     [=](auto const& table) { return table.minimum_float(column); },
-                     [=](auto const& table) { return table.minimum_double(column); },
-                     [=](auto const& table) { return table.minimum_datetime(column); });
-}
-
-util::Optional<Mixed> Results::sum(size_t column)
-{
-    return aggregate(column, false,
-                     [=](auto const& table) { return table.sum_int(column); },
-                     [=](auto const& table) { return table.sum_float(column); },
-                     [=](auto const& table) { return table.sum_double(column); },
-                     [=](auto const&) -> util::None { throw UnsupportedColumnTypeException{column, m_table}; });
-}
-
-util::Optional<Mixed> Results::average(size_t column)
-{
-    return aggregate(column, true,
-                     [=](auto const& table) { return table.average_int(column); },
-                     [=](auto const& table) { return table.average_float(column); },
-                     [=](auto const& table) { return table.average_double(column); },
-                     [=](auto const&) -> util::None { throw UnsupportedColumnTypeException{column, m_table}; });
-}
-
-void Results::clear()
-{
-    switch (m_mode) {
-        case Mode::Empty:
-            return;
-        case Mode::Table:
-            validate_write();
-            m_table->clear();
-            break;
-        case Mode::Query:
-            // Not using Query:remove() because building the tableview and
-            // clearing it is actually significantly faster
-        case Mode::TableView:
-            validate_write();
-            update_tableview();
             m_table_view.clear(RemoveMode::unordered);
             break;
     }
->>>>>>> e8a26aa5
 }
 
 Query Results::get_query() const
@@ -548,39 +323,23 @@
     REALM_UNREACHABLE();
 }
 
-<<<<<<< HEAD
+StringData Results::get_object_type() const noexcept
+{
+    return ObjectStore::object_type_for_table_name(m_table->get_name());
+}
+
 Results Results::sort(realm::SortOrder&& sort) const
 {
     return Results(m_realm, object_schema, get_query(), std::move(sort));
-=======
-StringData Results::get_object_type() const noexcept
-{
-    return ObjectStore::object_type_for_table_name(m_table->get_name());
-}
-
-Results Results::sort(realm::SortOrder&& sort) const
-{
-    return Results(m_realm, get_query(), std::move(sort));
->>>>>>> e8a26aa5
 }
 
 Results Results::filter(Query&& q) const
 {
-<<<<<<< HEAD
     return Results(m_realm, object_schema, get_query().and_query(std::move(q)), get_sort());
-}
-
-Results::UnsupportedColumnTypeException::UnsupportedColumnTypeException(size_t column, const Table* table) :
-    column_index(column), column_name(table->get_column_name(column)), column_type(table->get_column_type(column)),
-    std::runtime_error((std::string)"Operation not supported on '" + table->get_column_name(column).data() + "' columns")
-{
-=======
-    return Results(m_realm, get_query().and_query(std::move(q)), get_sort());
 }
 
 Results::UnsupportedColumnTypeException::UnsupportedColumnTypeException(size_t column, const Table* table) {
     column_index = column;
     column_name = table->get_column_name(column);
     column_type = table->get_column_type(column);
->>>>>>> e8a26aa5
 }